--- conflicted
+++ resolved
@@ -11,10 +11,12 @@
     runs-on: ubuntu-latest
     steps:
       - uses: actions/checkout@v3
+
       - name: Set up Python
         uses: actions/setup-python@v5
         with:
           python-version: '3.10'
+
       - name: Cache pip
         uses: actions/cache@v3
         with:
@@ -22,18 +24,22 @@
           key: ${{ runner.os }}-pip-${{ hashFiles('backend/requirements.txt') }}
           restore-keys: |
             ${{ runner.os }}-pip-
+
       - name: Install dependencies
         run: |
           python -m pip install --upgrade pip
           pip install -r backend/requirements.txt
+
       - name: Lint
         run: |
           cd backend
           flake8 .
+
       - name: Test with coverage
         run: |
           cd backend
           pytest --cov=. --cov-report=xml
+
       - name: Upload Python coverage artifact
         uses: actions/upload-artifact@v4
         with:
@@ -44,30 +50,31 @@
     runs-on: ubuntu-latest
     steps:
       - uses: actions/checkout@v3
+
       - name: Setup Node.js
         uses: actions/setup-node@v4
         with:
           node-version: '18'
           cache: 'npm'
           cache-dependency-path: frontend/package-lock.json
+
       - name: Install dependencies
         run: |
           cd frontend
           npm install
+
       - name: Test with coverage
         run: |
           cd frontend
-<<<<<<< HEAD
-          npm test
-      - name: Audit packages
-        run: |
-          cd frontend
-          npm audit --audit-level=high
-=======
           npm run test:coverage
+
       - name: Upload frontend coverage artifact
         uses: actions/upload-artifact@v4
         with:
           name: frontend-coverage
           path: frontend/coverage
->>>>>>> 5fd31011
+
+      - name: Audit packages
+        run: |
+          cd frontend
+          npm audit --audit-level=high