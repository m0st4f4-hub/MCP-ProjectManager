--- conflicted
+++ resolved
@@ -2,11 +2,7 @@
 
 on:
   push:
-<<<<<<< HEAD
-    branches: [ main ]
-=======
     branches: [main]
->>>>>>> bf4a7d52
   # pull_request:
   #   branches: [ main ]
 
