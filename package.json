{
  "name": "mcp-project-manager-cli",
  "version": "1.1.3",
  "description": "MCP + WebGUI = Collaborative Agent & Human Project Management Platform. Where agents and humans manage projects—together.",
  "bin": {
    "mcp-project-manager": "./cli.js"
  },
  "scripts": {
    "predev": "powershell -NoProfile -Command \"$ports = @(8000, 3000); foreach ($port in $ports) { try { $process = Get-NetTCPConnection -LocalPort $port -ErrorAction SilentlyContinue; if ($process) { Stop-Process -Id $process.OwningProcess -Force -ErrorAction SilentlyContinue; Write-Host ('Killed process on port ' + $port) } else { Write-Host ('No process found on port ' + $port) } } catch { Write-Host $_.Exception.Message } }; exit 0\"",
    "start": "node cli.js",
    "dev": "dev_launcher.bat",
    "dev:backend": "cd backend && .venv\\Scripts\\python.exe -m uvicorn main:app --host 0.0.0.0 --port 8000 --reload",
    "dev:backend:full": "backend\\.venv\\Scripts\\python.exe -m uvicorn backend.main:app --host 0.0.0.0 --port 8000 --reload",
    "dev:frontend": "cd frontend && npm run dev",
    "test:backend": "cd backend && .venv\\Scripts\\pytest.exe tests\\test_async_example.py -v",
    "lint:frontend": "cd frontend && npx eslint . --ext .js,.jsx,.ts,.tsx --config ./eslint.config.cjs --format json --output-file ../eslint_report.json",
    "watch:pack": "nodemon --watch cli.js --watch package.json --watch .npmignore --watch .cursor/rules --ext js,json,mdc --exec \"npm pack\"",
    "build:all": "cd frontend && npm run build && cd .. && backend\\.venv\\Scripts\\python.exe -m pip install -r backend\\requirements.txt",
    "type-check": "npx tsc --noEmit",
    "fix": "cd frontend && npm run fix",
    "format": "cd frontend && npm run format",
<<<<<<< HEAD
    "update-readmes": "python scripts/update_readmes.py"
=======
    "prettier:check": "prettier --check .",
    "prettier:write": "prettier --write ."
>>>>>>> dd4970e5
  },
  "keywords": [
    "project-management",
    "MCP",
    "webgui",
    "collaborative",
    "agent",
    "automation",
    "AI",
    "cli"
  ],
  "author": "",
  "license": "ISC",
  "dependencies": {
    "@wonderwhy-er/desktop-commander": "^0.1.39"
  },
  "devDependencies": {
    "typescript": "^5.8.3"
  }
}<|MERGE_RESOLUTION|>--- conflicted
+++ resolved
@@ -19,12 +19,9 @@
     "type-check": "npx tsc --noEmit",
     "fix": "cd frontend && npm run fix",
     "format": "cd frontend && npm run format",
-<<<<<<< HEAD
-    "update-readmes": "python scripts/update_readmes.py"
-=======
+    "update-readmes": "python scripts/update_readmes.py",
     "prettier:check": "prettier --check .",
     "prettier:write": "prettier --write ."
->>>>>>> dd4970e5
   },
   "keywords": [
     "project-management",
