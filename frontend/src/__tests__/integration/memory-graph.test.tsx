import { describe, it, expect, beforeEach, vi } from 'vitest';
import { render, screen, waitFor } from '@/__tests__/utils/test-utils';
import MemoryGraphPage from '@/app/memory/graph/page';
import { server } from '@/__tests__/mocks/server';
import { http, HttpResponse } from 'msw';

const API_BASE_URL =
  process.env.NEXT_PUBLIC_API_BASE_URL || 'http://localhost:8000';

vi.mock('react-force-graph', () => ({
  ForceGraph2D: (props: any) => <div data-testid="graph" {...props} />,
}));

<<<<<<< HEAD
beforeEach(() => {
  server.use(
    http.get(`${API_BASE_URL}/api/memory/graph`, () =>
      HttpResponse.json({
        entities: [
          {
            id: 1,
            entity_type: 'text',
            content: 'a',
            created_at: '2024-01-01',
          },
          {
            id: 2,
            entity_type: 'text',
            content: 'b',
            created_at: '2024-01-02',
          },
        ],
        relations: [
          {
            id: 1,
            from_entity_id: 1,
            to_entity_id: 2,
            relation_type: 'linked',
            created_at: '2024-01-03',
          },
        ],
      })
    )
  );
});
=======
vi.mock('next/dynamic', () => ({
  __esModule: true,
  default: () => (props: any) => <div data-testid="graph" {...props} />,
}));
>>>>>>> bf4a7d52

beforeEach(() => {
  server.use(
    http.get(`${API_BASE_URL}/api/memory/graph`, () =>
      HttpResponse.json({
        entities: [
          {
            id: 1,
            entity_type: 'text',
            content: 'a',
            created_at: '2024-01-01',
          },
          {
            id: 2,
            entity_type: 'text',
            content: 'b',
            created_at: '2024-01-02',
          },
        ],
        relations: [
          {
            id: 1,
            from_entity_id: 1,
            to_entity_id: 2,
            relation_type: 'linked',
            created_at: '2024-01-03',
          },
        ],
      })
    )
  );
});

describe('MemoryGraph page', () => {
  it('renders graph container with data', async () => {
    render(<MemoryGraphPage />);
    await waitFor(() => {
      expect(screen.getByTestId('graph')).toBeInTheDocument();
    });
  });
});<|MERGE_RESOLUTION|>--- conflicted
+++ resolved
@@ -11,44 +11,10 @@
   ForceGraph2D: (props: any) => <div data-testid="graph" {...props} />,
 }));
 
-<<<<<<< HEAD
-beforeEach(() => {
-  server.use(
-    http.get(`${API_BASE_URL}/api/memory/graph`, () =>
-      HttpResponse.json({
-        entities: [
-          {
-            id: 1,
-            entity_type: 'text',
-            content: 'a',
-            created_at: '2024-01-01',
-          },
-          {
-            id: 2,
-            entity_type: 'text',
-            content: 'b',
-            created_at: '2024-01-02',
-          },
-        ],
-        relations: [
-          {
-            id: 1,
-            from_entity_id: 1,
-            to_entity_id: 2,
-            relation_type: 'linked',
-            created_at: '2024-01-03',
-          },
-        ],
-      })
-    )
-  );
-});
-=======
 vi.mock('next/dynamic', () => ({
   __esModule: true,
   default: () => (props: any) => <div data-testid="graph" {...props} />,
 }));
->>>>>>> bf4a7d52
 
 beforeEach(() => {
   server.use(
