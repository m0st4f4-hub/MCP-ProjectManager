--- conflicted
+++ resolved
@@ -1,6 +1,6 @@
-<<<<<<< HEAD
 export * from './project';
 export * from './agent';
+export * from './agents';
 export * from './task';
 export * from './user';
 export * from './audit_log';
@@ -12,27 +12,9 @@
 export * from './agent_prompt_template';
 export * from './handoff';
 export * from './verification_requirement';
-<<<<<<< HEAD
 export * from './error_protocol';
 export * from './generated';
-=======
 export * from './statusTransition';
->>>>>>> 7d90ed314aa8c0192581c08560c32b47c0d84736
-=======
-export * from "./project";
-export * from "./agent";
-export * from "./agents";
-export * from "./task";
-export * from "./user";
-export * from "./audit_log";
-export * from "./memory";
-export * from "./comment";
-export * from "./rules";
-export * from "./mcp";
-export * from "./project_template";
-export * from "./agent_prompt_template";
-export * from "./verification_requirement";
->>>>>>> 1fa67c46
 
 // Common types used across the application
 // Canonical shared sort direction type for all entities
