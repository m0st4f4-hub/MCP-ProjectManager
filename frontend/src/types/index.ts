--- conflicted
+++ resolved
@@ -10,12 +10,8 @@
 export * from "./mcp";
 export * from "./project_template";
 export * from "./agent_prompt_template";
-<<<<<<< HEAD
-export * from "./agents";
-=======
 export * from "./verification_requirement";
 export * from "./error_protocol";
->>>>>>> d2278239
 
 // Common types used across the application
 // Canonical shared sort direction type for all entities
