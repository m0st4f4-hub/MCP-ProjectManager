--- conflicted
+++ resolved
@@ -1,4 +1,3 @@
-<<<<<<< HEAD
 export * from './project';
 export * from './agent';
 export * from './agents';
@@ -13,23 +12,7 @@
 export * from './agent_prompt_template';
 export * from './verification_requirement';
 export * from './handoff';
-=======
-export * from "./project";
-export * from "./agent";
-export * from "./agents";
-export * from "./task";
-export * from "./user";
-export * from "./audit_log";
-export * from "./memory";
-export * from "./comment";
-export * from "./rules";
-export * from "./mcp";
-export * from "./project_template";
-export * from "./agent_prompt_template";
-export * from "./handoff";
-export * from "./verification_requirement";
-export * from "./error_protocol";
->>>>>>> 13581d0f
+export * from './error_protocol';
 
 // Common types used across the application
 // Canonical shared sort direction type for all entities
