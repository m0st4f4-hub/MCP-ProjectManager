--- conflicted
+++ resolved
@@ -1,36 +1,13 @@
-<<<<<<< HEAD
-import { useState, useEffect, useCallback } from 'react';
-import { getProjectById, updateProject } from '@/services/api/projects';
-import { getAllTasksForProject } from '@/services/api/tasks';
-import type { Project } from '@/types/project';
-import type { Task } from '@/types/task';
-
-export interface UseProjectDataResult {
-=======
 import { useState, useEffect, useCallback } from "react";
 import { getProjectById, updateProject, getAllTasksForProject } from "@/services/api";
 import { Project, ProjectUpdateData, Task } from "@/types";
 
-interface UseProjectDataResult {
->>>>>>> 205e8273
+export interface UseProjectDataResult {
   project: Project | null;
   tasks: Task[];
   loading: boolean;
   error: string | null;
   refresh: () => Promise<void>;
-<<<<<<< HEAD
-  save: (data: Partial<Project>) => Promise<void>;
-}
-
-export const useProjectData = (projectId: string): UseProjectDataResult => {
-  const [project, setProject] = useState<Project | null>(null);
-  const [tasks, setTasks] = useState<Task[]>([]);
-  const [loading, setLoading] = useState(true);
-  const [error, setError] = useState<string | null>(null);
-
-  const fetchData = useCallback(async () => {
-    setLoading(true);
-=======
   updateProjectDetails: (data: ProjectUpdateData) => Promise<void>;
 }
 
@@ -48,7 +25,6 @@
     if (!projectId) return;
     setLoading(true);
     setError(null);
->>>>>>> 205e8273
     try {
       const [proj, projTasks] = await Promise.all([
         getProjectById(projectId),
@@ -56,40 +32,18 @@
       ]);
       setProject(proj);
       setTasks(projTasks);
-<<<<<<< HEAD
-      setError(null);
-    } catch {
-      setError('Failed to load project data');
-=======
     } catch (err) {
       const message = err instanceof Error ? err.message : "Failed to load project";
       setError(message);
->>>>>>> 205e8273
     } finally {
       setLoading(false);
     }
   }, [projectId]);
 
-<<<<<<< HEAD
-  const save = useCallback(
-    async (data: Partial<Project>) => {
-      if (!project) return;
-      const updated = await updateProject(project.id, data);
-      setProject(updated);
-    },
-    [project],
-  );
-
-=======
->>>>>>> 205e8273
   useEffect(() => {
     fetchData();
   }, [fetchData]);
 
-<<<<<<< HEAD
-  return { project, tasks, loading, error, refresh: fetchData, save };
-};
-=======
   const updateProjectDetails = useCallback(
     async (data: ProjectUpdateData) => {
       if (!projectId) return;
@@ -109,8 +63,14 @@
     [projectId],
   );
 
-  return { project, tasks, loading, error, refresh: fetchData, updateProjectDetails };
+  return {
+    project,
+    tasks,
+    loading,
+    error,
+    refresh: fetchData,
+    updateProjectDetails,
+  };
 };
 
-export default useProjectData;
->>>>>>> 205e8273
+export default useProjectData;