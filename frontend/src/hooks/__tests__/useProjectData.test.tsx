--- conflicted
+++ resolved
@@ -1,35 +1,14 @@
-<<<<<<< HEAD
 import { describe, it, expect, beforeEach, vi } from 'vitest';
-=======
-import { describe, it, expect, vi, beforeEach } from 'vitest';
->>>>>>> 205e8273
 import { renderHook, act, waitFor } from '@testing-library/react';
 import { useProjectData } from '../useProjectData';
+import { TaskStatus } from '@/types/task';
 import * as api from '@/services/api';
-import { TaskStatus } from '@/types/task';
 
-<<<<<<< HEAD
 vi.mock('@chakra-ui/react', async () => {
   const actual = await vi.importActual<any>('@chakra-ui/react');
   return { ...actual, useToast: vi.fn(), useColorModeValue: vi.fn((l: any) => l) };
 });
 
-vi.mock('@/services/api/projects', () => ({
-  getProjectById: vi.fn(),
-  updateProject: vi.fn(),
-}));
-
-vi.mock('@/services/api/tasks', () => ({
-  getAllTasksForProject: vi.fn(),
-}));
-
-import { getProjectById, updateProject } from '@/services/api/projects';
-import { getAllTasksForProject } from '@/services/api/tasks';
-
-const mockedProjects = vi.mocked({ getProjectById, updateProject });
-const mockedTasks = vi.mocked({ getAllTasksForProject });
-
-=======
 vi.mock('@/services/api', () => ({
   getProjectById: vi.fn(),
   getAllTasksForProject: vi.fn(),
@@ -38,45 +17,15 @@
 
 const mockedApi = vi.mocked(api as any);
 
->>>>>>> 205e8273
 describe('useProjectData', () => {
   beforeEach(() => {
     vi.clearAllMocks();
   });
 
-<<<<<<< HEAD
-  it('fetches project and tasks on mount', async () => {
-    mockedProjects.getProjectById.mockResolvedValueOnce({ id: '1', name: 'P', created_at: '' } as any);
-    mockedTasks.getAllTasksForProject.mockResolvedValueOnce([{ id: 't1', project_id: '1', task_number: 1, title: 'T', status: 'todo', created_at: '' }] as any);
-
-    const { result } = renderHook(() => useProjectData('1'));
-
-    await waitFor(() => expect(result.current.loading).toBe(false));
-    expect(mockedProjects.getProjectById).toHaveBeenCalledWith('1');
-    expect(mockedTasks.getAllTasksForProject).toHaveBeenCalledWith('1');
-    expect(result.current.project?.id).toBe('1');
-    expect(result.current.tasks).toHaveLength(1);
-  });
-
-  it('updates project via save', async () => {
-    mockedProjects.getProjectById.mockResolvedValueOnce({ id: '1', name: 'P', created_at: '' } as any);
-    mockedTasks.getAllTasksForProject.mockResolvedValueOnce([]);
-    mockedProjects.updateProject.mockResolvedValueOnce({ id: '1', name: 'Updated', created_at: '' } as any);
-
-    const { result } = renderHook(() => useProjectData('1'));
-    await waitFor(() => expect(result.current.loading).toBe(false));
-
-    await act(async () => {
-      await result.current.save({ name: 'Updated' });
-    });
-
-    expect(mockedProjects.updateProject).toHaveBeenCalledWith('1', { name: 'Updated' });
-    expect(result.current.project?.name).toBe('Updated');
-=======
   it('loads project and tasks on mount', async () => {
     const project = { id: 'p1', name: 'Project 1', created_at: '2024' } as any;
     const tasks = [
-      { project_id: 'p1', task_number: 1, title: 'T1', status: TaskStatus.TO_DO, created_at: '2024' } as any,
+      { id: 't1', project_id: 'p1', task_number: 1, title: 'T1', status: TaskStatus.TO_DO, created_at: '2024' } as any,
     ];
     mockedApi.getProjectById.mockResolvedValueOnce(project);
     mockedApi.getAllTasksForProject.mockResolvedValueOnce(tasks);
@@ -104,6 +53,5 @@
 
     expect(mockedApi.updateProject).toHaveBeenCalledWith('p1', { name: 'Updated' });
     expect(result.current.project).toEqual(updated);
->>>>>>> 205e8273
   });
 });