--- conflicted
+++ resolved
@@ -1,42 +1,17 @@
 /**
  * @module statusUtils
- * @description
- * This utility module provides a centralized system for defining, managing, and retrieving
- * display properties for task statuses within the MCP Task Manager application. It ensures
- * consistency in how statuses are represented across the UI (e.g., names, colors, icons)
- * and provides a single source of truth for all status-related attributes.
- *
- * Key features include:
- * - Definition of canonical status identifiers (`StatusID`).
- * - A comprehensive mapping (`STATUS_MAP`) of status IDs to their attributes
- *   (`StatusAttributeObject`), including display names, categories, color schemes,
- *   icons, and behavioral flags (e.g., `isTerminal`, `isDynamic`).
- * - Functions to retrieve status attributes (`getStatusAttributes`) and display-ready
- *   properties (`getDisplayableStatus`), with support for dynamic status strings
- *   (e.g., statuses that include task IDs).
- * - A function to get all defined status IDs (`getAllStatusIds`).
- *
- * @remarks
- * Accessibility Considerations:
- * When consuming data from this utility (especially `icon` and `displayName`) in UI components:
- * - Icons should generally be decorative if a `displayName` is present. Use `aria-hidden="true"`
- *   on the icon component in such cases.
- * - If an icon is used as a standalone button or indicator without visible text, ensure it has
- *   an appropriate `aria-label` derived from or related to the `displayName`.
- * - Consider using tooltips (e.g., Chakra UI `Tooltip`) to provide the full `description`
- *   or `displayName` on hover or focus for icon-only representations or truncated text,
- *   enhancing user understanding.
- * - For status updates that are announced dynamically (e.g., via ARIA live regions),
- *   the `displayName` provides a human-readable string suitable for such announcements.
+ * Centralized utilities for defining, managing, and displaying task statuses
+ * in the MCP Task Manager application.
  */
 
 import type { ElementType } from "react";
 
-/**
- * Defines the raw string identifiers for all canonical task statuses.
- * These match the backend TaskStatusEnum values exactly.
- */
+/* ────────────────────────────────────────────────────────────── */
+/* Status Identifiers                                            */
+/* ────────────────────────────────────────────────────────────── */
+
 export type StatusID =
+  /* natural-language literals (backend enum title-case) */
   | "To Do"
   | "In Progress"
   | "In Review"
@@ -54,17 +29,13 @@
   | "Failed"
   | "In Progress Awaiting Subtask"
   | "Pending Recovery Attempt"
+  /* BACKEND_ENUM_STYLE aliases */
   | "TO_DO"
   | "IN_PROGRESS"
   | "IN_REVIEW"
   | "COMPLETED"
   | "BLOCKED"
   | "CANCELLED"
-<<<<<<< HEAD
-  | "PENDING_VERIFICATION"
-  | "FAILED"
-  | "VERIFICATION_FAILED";
-=======
   | "CONTEXT_ACQUIRED"
   | "PLANNING_COMPLETE"
   | "EXECUTION_IN_PROGRESS"
@@ -76,38 +47,30 @@
   | "FAILED"
   | "IN_PROGRESS_AWAITING_SUBTASK"
   | "PENDING_RECOVERY_ATTEMPT";
->>>>>>> 8b2328dc
-
-/**
- * Represents the full set of attributes for a canonical task status.
- * This interface defines the shape of objects stored in `STATUS_MAP`.
- */
+
+/* ────────────────────────────────────────────────────────────── */
+/* Status Attribute Object                                       */
+/* ────────────────────────────────────────────────────────────── */
+
 export interface StatusAttributeObject {
   id: StatusID;
   displayName: string;
   category: "todo" | "inProgress" | "pendingInput" | "completed" | "failed" | "blocked";
   description: string;
   colorScheme: string;
-  icon?: ElementType | string;
-  isTerminal: boolean;
-  isDynamic: boolean;
-  dynamicPartsExtractor?: string | RegExp;
-  dynamicDisplayNamePattern?: string;
+  icon?: ElementType | string;          // Chakra/react-icon component or string key
+  isTerminal: boolean;                  // true ⇒ no further state transitions
+  isDynamic: boolean;                   // true ⇒ displayName is pattern-driven
+  dynamicPartsExtractor?: string | RegExp;     // regex to capture value(s)
+  dynamicDisplayNamePattern?: string;          // pattern with {value} placeholder
 }
 
-/**
- * @constant STATUS_MAP
- * @description
- * The single source of truth for all task status definitions.
- * This Readonly Record maps each canonical `StatusID` to its corresponding
- * `StatusAttributeObject`, which contains all properties and metadata for that status.
- *
- * Icons are placeholder strings (e.g., 'EditIcon'). In a real application, these would
- * typically map to actual icon components imported from a library like `@chakra-ui/icons`
- * or `react-icons`, and the `icon` property in `StatusAttributeObject` might hold the
- * component itself (e.g., `icon: EditIcon`).
- */
+/* ────────────────────────────────────────────────────────────── */
+/* Canonical Status Map                                          */
+/* ────────────────────────────────────────────────────────────── */
+
 const STATUS_MAP: Readonly<Record<StatusID, StatusAttributeObject>> = {
+  /* ---------- TODO ---------- */
   "To Do": {
     id: "To Do",
     displayName: "To Do",
@@ -128,6 +91,8 @@
     isTerminal: false,
     isDynamic: false,
   },
+
+  /* ---------- IN PROGRESS ---------- */
   "In Progress": {
     id: "In Progress",
     displayName: "In Progress",
@@ -168,98 +133,6 @@
     isTerminal: false,
     isDynamic: false,
   },
-  Blocked: {
-    id: "Blocked",
-    displayName: "Blocked",
-    category: "blocked",
-    description: "Task cannot proceed due to a dependency or issue.",
-    colorScheme: "orange",
-    icon: "WarningTwoIcon",
-    isTerminal: false,
-    isDynamic: false,
-  },
-  BLOCKED: {
-    id: "Blocked",
-    displayName: "Blocked",
-    category: "blocked",
-    description: "Task cannot proceed due to a dependency or issue.",
-    colorScheme: "orange",
-    icon: "WarningTwoIcon",
-    isTerminal: false,
-    isDynamic: false,
-  },
-  Completed: {
-    id: "Completed",
-    displayName: "Completed",
-    category: "completed",
-    description: "Task has been finished successfully.",
-    colorScheme: "green",
-    icon: "CheckCircleIcon",
-    isTerminal: true,
-    isDynamic: false,
-  },
-  COMPLETED: {
-    id: "Completed",
-    displayName: "Completed",
-    category: "completed",
-    description: "Task has been finished successfully.",
-    colorScheme: "green",
-    icon: "CheckCircleIcon",
-    isTerminal: true,
-    isDynamic: false,
-  },
-  Cancelled: {
-    id: "Cancelled",
-    displayName: "Cancelled",
-    category: "failed",
-    description: "Task was cancelled and will not be completed.",
-    colorScheme: "red",
-    icon: "CloseIcon",
-    isTerminal: true,
-    isDynamic: false,
-  },
-  CANCELLED: {
-    id: "Cancelled",
-    displayName: "Cancelled",
-    category: "failed",
-    description: "Task was cancelled and will not be completed.",
-    colorScheme: "red",
-    icon: "CloseIcon",
-    isTerminal: true,
-    isDynamic: false,
-  },
-<<<<<<< HEAD
-  PENDING_VERIFICATION: {
-    id: "PENDING_VERIFICATION",
-    displayName: "Pending Verification",
-    category: "inProgress",
-    description: "Task awaiting verification.",
-    colorScheme: "orange",
-    icon: "TimeIcon",
-    isTerminal: false,
-    isDynamic: false,
-  },
-  FAILED: {
-    id: "FAILED",
-    displayName: "Failed",
-    category: "failed",
-    description: "Task execution failed.",
-    colorScheme: "red",
-    icon: "WarningTwoIcon",
-    isTerminal: true,
-    isDynamic: false,
-  },
-  VERIFICATION_FAILED: {
-    id: "VERIFICATION_FAILED",
-    displayName: "Verification Failed",
-    category: "failed",
-    description: "Task verification failed.",
-    colorScheme: "red",
-    icon: "WarningTwoIcon",
-    isTerminal: true,
-    isDynamic: false,
-  },
-=======
   "Context Acquired": {
     id: "Context Acquired",
     displayName: "Context Acquired",
@@ -320,6 +193,28 @@
     isTerminal: false,
     isDynamic: false,
   },
+  "In Progress Awaiting Subtask": {
+    id: "In Progress Awaiting Subtask",
+    displayName: "In Progress Awaiting Subtask",
+    category: "inProgress",
+    description: "Waiting for subtask completion.",
+    colorScheme: "orange",
+    icon: "TimeIcon",
+    isTerminal: false,
+    isDynamic: false,
+  },
+  IN_PROGRESS_AWAITING_SUBTASK: {
+    id: "In Progress Awaiting Subtask",
+    displayName: "In Progress Awaiting Subtask",
+    category: "inProgress",
+    description: "Waiting for subtask completion.",
+    colorScheme: "orange",
+    icon: "TimeIcon",
+    isTerminal: false,
+    isDynamic: false,
+  },
+
+  /* ---------- PENDING-INPUT ---------- */
   "Pending Verification": {
     id: "Pending Verification",
     displayName: "Pending Verification",
@@ -340,6 +235,28 @@
     isTerminal: false,
     isDynamic: false,
   },
+  "Pending Recovery Attempt": {
+    id: "Pending Recovery Attempt",
+    displayName: "Pending Recovery Attempt",
+    category: "pendingInput",
+    description: "Awaiting recovery attempt.",
+    colorScheme: "orange",
+    icon: "RepeatIcon",
+    isTerminal: false,
+    isDynamic: false,
+  },
+  PENDING_RECOVERY_ATTEMPT: {
+    id: "Pending Recovery Attempt",
+    displayName: "Pending Recovery Attempt",
+    category: "pendingInput",
+    description: "Awaiting recovery attempt.",
+    colorScheme: "orange",
+    icon: "RepeatIcon",
+    isTerminal: false,
+    isDynamic: false,
+  },
+
+  /* ---------- COMPLETED ---------- */
   "Verification Complete": {
     id: "Verification Complete",
     displayName: "Verification Complete",
@@ -358,6 +275,72 @@
     colorScheme: "green",
     icon: "CheckCircleIcon",
     isTerminal: false,
+    isDynamic: false,
+  },
+  "Completed Awaiting Project Manager": {
+    id: "Completed Awaiting Project Manager",
+    displayName: "Completed Awaiting Project Manager",
+    category: "completed",
+    description: "Waiting for project manager review.",
+    colorScheme: "purple",
+    icon: "TimeIcon",
+    isTerminal: true,
+    isDynamic: false,
+  },
+  COMPLETED_AWAITING_PROJECT_MANAGER: {
+    id: "Completed Awaiting Project Manager",
+    displayName: "Completed Awaiting Project Manager",
+    category: "completed",
+    description: "Waiting for project manager review.",
+    colorScheme: "purple",
+    icon: "TimeIcon",
+    isTerminal: true,
+    isDynamic: false,
+  },
+  "Completed Handoff": {
+    id: "Completed Handoff",
+    displayName: "Completed Handoff",
+    category: "completed",
+    description: "Completed with handoff to another task.",
+    colorScheme: "green",
+    icon: "ArrowForwardIcon",
+    isTerminal: true,
+    isDynamic: true,
+    dynamicPartsExtractor: /^COMPLETED_HANDOFF_TO_(([a-zA-Z0-9-]+(?:\s*,\s*[a-zA-Z0-9-]+)*))$/,
+    dynamicDisplayNamePattern: "Handoff to: {value}",
+  },
+  "COMPLETED_HANDOFF_TO_...": {
+    id: "Completed Handoff",
+    displayName: "Completed Handoff",
+    category: "completed",
+    description: "Completed with handoff to another task.",
+    colorScheme: "green",
+    icon: "ArrowForwardIcon",
+    isTerminal: true,
+    isDynamic: true,
+    dynamicPartsExtractor: /^COMPLETED_HANDOFF_TO_(([a-zA-Z0-9-]+(?:\s*,\s*[a-zA-Z0-9-]+)*))$/,
+    dynamicDisplayNamePattern: "Handoff to: {value}",
+  },
+
+  /* ---------- FAILED / BLOCKED / TERMINAL ---------- */
+  Failed: {
+    id: "Failed",
+    displayName: "Failed",
+    category: "failed",
+    description: "Task failed to complete.",
+    colorScheme: "red",
+    icon: "CloseIcon",
+    isTerminal: true,
+    isDynamic: false,
+  },
+  FAILED: {
+    id: "Failed",
+    displayName: "Failed",
+    category: "failed",
+    description: "Task failed to complete.",
+    colorScheme: "red",
+    icon: "CloseIcon",
+    isTerminal: true,
     isDynamic: false,
   },
   "Verification Failed": {
@@ -380,323 +363,78 @@
     isTerminal: false,
     isDynamic: false,
   },
-  "Completed Awaiting Project Manager": {
-    id: "Completed Awaiting Project Manager",
-    displayName: "Completed Awaiting Project Manager",
-    category: "completed",
-    description: "Waiting for project manager review.",
-    colorScheme: "purple",
-    icon: "TimeIcon",
-    isTerminal: true,
-    isDynamic: false,
-  },
-  COMPLETED_AWAITING_PROJECT_MANAGER: {
-    id: "Completed Awaiting Project Manager",
-    displayName: "Completed Awaiting Project Manager",
-    category: "completed",
-    description: "Waiting for project manager review.",
-    colorScheme: "purple",
-    icon: "TimeIcon",
-    isTerminal: true,
-    isDynamic: false,
-  },
-  "Completed Handoff": {
-    id: "Completed Handoff",
-    displayName: "Completed Handoff",
-    category: "completed",
-    description: "Completed with handoff to another task.",
-    colorScheme: "green",
-    icon: "ArrowForwardIcon",
-    isTerminal: true,
-    isDynamic: true,
-    dynamicPartsExtractor: /^COMPLETED_HANDOFF_TO_(([a-zA-Z0-9-]+(?:\s*,\s*[a-zA-Z0-9-]+)*))$/,
-    dynamicDisplayNamePattern: "Handoff to: {value}",
-  },
-  "COMPLETED_HANDOFF_TO_...": {
-    id: "Completed Handoff",
-    displayName: "Completed Handoff",
-    category: "completed",
-    description: "Completed with handoff to another task.",
-    colorScheme: "green",
-    icon: "ArrowForwardIcon",
-    isTerminal: true,
-    isDynamic: true,
-    dynamicPartsExtractor: /^COMPLETED_HANDOFF_TO_(([a-zA-Z0-9-]+(?:\s*,\s*[a-zA-Z0-9-]+)*))$/,
-    dynamicDisplayNamePattern: "Handoff to: {value}",
-  },
-  Failed: {
-    id: "Failed",
-    displayName: "Failed",
-    category: "failed",
-    description: "Task failed to complete.",
-    colorScheme: "red",
-    icon: "CloseIcon",
-    isTerminal: true,
-    isDynamic: false,
-  },
-  FAILED: {
-    id: "Failed",
-    displayName: "Failed",
-    category: "failed",
-    description: "Task failed to complete.",
-    colorScheme: "red",
-    icon: "CloseIcon",
-    isTerminal: true,
-    isDynamic: false,
-  },
-  "In Progress Awaiting Subtask": {
-    id: "In Progress Awaiting Subtask",
-    displayName: "In Progress Awaiting Subtask",
-    category: "inProgress",
-    description: "Waiting for subtask completion.",
-    colorScheme: "orange",
-    icon: "TimeIcon",
-    isTerminal: false,
-    isDynamic: false,
-  },
-  IN_PROGRESS_AWAITING_SUBTASK: {
-    id: "In Progress Awaiting Subtask",
-    displayName: "In Progress Awaiting Subtask",
-    category: "inProgress",
-    description: "Waiting for subtask completion.",
-    colorScheme: "orange",
-    icon: "TimeIcon",
-    isTerminal: false,
-    isDynamic: false,
-  },
-  "Pending Recovery Attempt": {
-    id: "Pending Recovery Attempt",
-    displayName: "Pending Recovery Attempt",
-    category: "pendingInput",
-    description: "Awaiting recovery attempt.",
-    colorScheme: "orange",
-    icon: "RepeatIcon",
-    isTerminal: false,
-    isDynamic: false,
-  },
-  PENDING_RECOVERY_ATTEMPT: {
-    id: "Pending Recovery Attempt",
-    displayName: "Pending Recovery Attempt",
-    category: "pendingInput",
-    description: "Awaiting recovery attempt.",
-    colorScheme: "orange",
-    icon: "RepeatIcon",
-    isTerminal: false,
-    isDynamic: false,
-  },
->>>>>>> 8b2328dc
 };
 
-/**
- * Retrieves the full `StatusAttributeObject` for a given canonical status ID.
- * This object contains all defined properties for the status, including `displayName`,
- * `category`, `colorScheme`, `icon`, `description`, and behavioral flags.
- *
- * @param statusId The canonical raw string ID of the status (must be one of `StatusID`).
- * @returns The `StatusAttributeObject` for the given ID if found in `STATUS_MAP`,
- *          otherwise `undefined`.
- * @example
- * const todoAttrs = getStatusAttributes('TO_DO');
- * if (todoAttrs) {
- *   console.log(todoAttrs.displayName); // "To Do"
- *   console.log(todoAttrs.colorScheme); // "gray"
- * }
- */
-export function getStatusAttributes(
-  statusId: StatusID,
-): StatusAttributeObject | undefined {
+/* ────────────────────────────────────────────────────────────── */
+/* Helper Functions                                              */
+/* ────────────────────────────────────────────────────────────── */
+
+export function getStatusAttributes(statusId: StatusID): StatusAttributeObject | undefined {
   let key = statusId as string;
   if (key === key.toUpperCase()) {
-    key =
-      key
-        .toLowerCase()
-        .split("_")
-        .map((part) => part.charAt(0).toUpperCase() + part.slice(1))
-        .join(" ");
+    key = key
+      .toLowerCase()
+      .split("_")
+      .map((p) => p.charAt(0).toUpperCase() + p.slice(1))
+      .join(" ");
   }
   return STATUS_MAP[key as StatusID];
 }
 
-/**
- * @typedef DisplayableStatus
- * @type {object}
- * @property {string} displayName - The user-friendly name for the status, dynamically generated if applicable.
- * @property {string} colorScheme - The Chakra UI color scheme associated with the status.
- * @property {As | string | undefined} icon - The icon associated with the status.
- * @property {string | undefined} dynamicValue - The extracted dynamic part from the statusId, if any.
- */
-
-/**
- * Returns properties needed for UI display, intelligently handling dynamic statuses.
- * If the `statusId` corresponds to a dynamic status (e.g., 'COMPLETED_HANDOFF_TO_task123'),
- * this function attempts to parse the dynamic part and uses it to format the `displayName`
- * according to the `dynamicDisplayNamePattern` defined in `STATUS_MAP`.
- *
- * @param {string} statusId - The raw or full dynamic string ID of the status.
- *                           For dynamic statuses, this should be the complete string
- *                           (e.g., "COMPLETED_HANDOFF_TO_task123,task456").
- * @param {string} [fallbackTitleOrDynamicValue] - Optional. A fallback string that can be used if `statusId`
- *                                       is a generic dynamic status template (like 'COMPLETED_HANDOFF_TO_...')
- *                                       but the actual dynamic value isn't part of `statusId` itself.
- *                                       Also used as a general fallback for the dynamic part if extraction fails.
- * @returns {DisplayableStatus | undefined} An object containing `displayName`, `colorScheme`, `icon`,
- *          and `dynamicValue` (the extracted part, if any). Returns `undefined` if the base `statusId`
- *          cannot be resolved even as a known static or dynamic type.
- *
- * @example
- * // Static status
- * getDisplayableStatus('IN_PROGRESS');
- * // Returns: { displayName: 'In Progress', colorScheme: 'blue', icon: 'TimeIcon' }
- *
- * // Dynamic status
- * getDisplayableStatus('COMPLETED_HANDOFF_TO_TASK_ABC,TASK_XYZ');
- * // Returns: { displayName: 'Handoff to: TASK_ABC,TASK_XYZ', colorScheme: 'purple', icon: 'ArrowForwardIcon', dynamicValue: 'TASK_ABC,TASK_XYZ' }
- *
- * // Dynamic status with fallback title (if statusId was just 'COMPLETED_HANDOFF_TO_...')
- * getDisplayableStatus('COMPLETED_HANDOFF_TO_...', 'UrgentReview');
- * // Returns: { displayName: 'Handoff to: UrgentReview', colorScheme: 'purple', icon: 'ArrowForwardIcon', dynamicValue: 'UrgentReview' }
- *
- * @remarks
- * Consumers should use the `displayName` for user-facing text and `colorScheme` and `icon`
- * for styling. Remember accessibility: use icons decoratively or provide ARIA labels.
- * The `dynamicValue` can be useful for linking or further processing.
- */
 export function getDisplayableStatus(
-  statusId: string, // Accepts string to handle full dynamic IDs
-  fallbackTitleOrDynamicValue?: string,
+  statusId: string,
+  fallback?: string,
 ):
-  | {
-      displayName: string;
-      colorScheme: string;
-      icon?: ElementType | string;
-      dynamicValue?: string;
-    }
+  | { displayName: string; colorScheme: string; icon?: ElementType | string; dynamicValue?: string }
   | undefined {
-  let baseStatusDefinition: StatusAttributeObject | undefined = undefined;
-  let extractedValue: string | undefined = fallbackTitleOrDynamicValue; // Initialize with fallback
-
-  // 1. Attempt to match known static StatusIDs first
+  let base: StatusAttributeObject | undefined;
+  let extracted = fallback;
+
+  // Static lookup first
   if (STATUS_MAP[statusId as StatusID]) {
-    baseStatusDefinition = STATUS_MAP[statusId as StatusID];
-    // If it's a static match but also the base for a dynamic type that expects a fallback, use the fallback.
-    if (
-      baseStatusDefinition.isDynamic &&
-      baseStatusDefinition.dynamicDisplayNamePattern &&
-      fallbackTitleOrDynamicValue
-    ) {
-      extractedValue = fallbackTitleOrDynamicValue;
-    } else if (!baseStatusDefinition.isDynamic) {
-      extractedValue = undefined; // Not dynamic, no extracted value from statusId itself
-    }
+    base = STATUS_MAP[statusId as StatusID];
   } else {
-    // 2. If not a direct static match, iterate through STATUS_MAP to find a dynamic match
-    // This is more robust for various dynamic status patterns.
-    for (const key in STATUS_MAP) {
-      const definition = STATUS_MAP[key as StatusID];
-      if (definition.isDynamic && definition.dynamicPartsExtractor) {
-        const extractor = new RegExp(definition.dynamicPartsExtractor);
-        const match = statusId.match(extractor);
+    // Dynamic lookup
+    for (const def of Object.values(STATUS_MAP)) {
+      if (def.isDynamic && def.dynamicPartsExtractor) {
+        const match = statusId.match(def.dynamicPartsExtractor);
         if (match) {
-          baseStatusDefinition = definition;
-          // Prioritize value extracted from statusId string if match is found and group exists
-          if (match[1]) {
-            extractedValue = match[1];
-          }
-          // If no value was extracted from statusId (match[1] is empty/undefined)
-          // and a fallback was provided, retain the fallback.
-          // If match[1] has a value, it overrides the initial fallbackTitleOrDynamicValue for extractedValue.
+          base = def;
+          if (match[1]) extracted = match[1];
           break;
         }
       }
     }
   }
 
-  // 3. If no base definition found after checking static and dynamic, it's unknown.
-  if (!baseStatusDefinition) {
-    // console.warn('[getDisplayableStatus] Unknown statusId, using fallback: ' + statusId);
-    return getFallbackDisplayableStatus(statusId, fallbackTitleOrDynamicValue);
+  if (!base) return getFallbackDisplayableStatus(statusId, fallback);
+
+  let display = base.displayName;
+  if (base.isDynamic && base.dynamicDisplayNamePattern) {
+    display = base.dynamicDisplayNamePattern.replace(/\{value\}|\{extractedValue\}/g, extracted || "");
+    display = display.trim().replace(/:\s*$/, (s) => (extracted ? s : ": (undefined)"));
   }
 
-  // 4. Construct display properties
-  let finalDisplayName = baseStatusDefinition.displayName;
-  if (
-    baseStatusDefinition.isDynamic &&
-    baseStatusDefinition.dynamicDisplayNamePattern
-  ) {
-    if (extractedValue) {
-      finalDisplayName = baseStatusDefinition.dynamicDisplayNamePattern.replace(
-        /\{value\}|\{extractedValue\}/g,
-        extractedValue,
-      );
-    } else if (fallbackTitleOrDynamicValue) {
-      // Fallback if extractor failed but a general title was given
-      finalDisplayName = baseStatusDefinition.dynamicDisplayNamePattern.replace(
-        /\{value\}|\{extractedValue\}/g,
-        fallbackTitleOrDynamicValue,
-      );
-    } else {
-      // If dynamic but no value extracted and no fallback, use the raw pattern or a generic placeholder
-      // This case implies the dynamicDisplayNamePattern itself should be a reasonable fallback.
-      // Or, adjust finalDisplayName to indicate missing data, e.g., by removing "{value}"
-      finalDisplayName = baseStatusDefinition.dynamicDisplayNamePattern
-        .replace(/\{value\}|\{extractedValue\}/g, "")
-        .trim();
-      if (finalDisplayName.endsWith(":")) finalDisplayName += " (undefined)";
-    }
-  }
-
+  return { displayName: display, colorScheme: base.colorScheme, icon: base.icon, dynamicValue: extracted };
+}
+
+export function getFallbackDisplayableStatus(
+  original: string,
+  fallback?: string,
+): { displayName: string; colorScheme: string; icon?: ElementType | string; dynamicValue?: string } {
+  const title =
+    fallback ||
+    original
+      .replace(/_/g, " ")
+      .replace(/\b\w/g, (c) => c.toUpperCase());
   return {
-    displayName: finalDisplayName,
-    colorScheme: baseStatusDefinition.colorScheme,
-    icon: baseStatusDefinition.icon,
-    dynamicValue: extractedValue, // Return the extracted/fallback value
+    displayName: title,
+    colorScheme: "gray",
+    icon: "QuestionIcon",
+    dynamicValue: fallback === original ? undefined : original,
   };
 }
 
-/**
- * Provides a default/fallback representation for status IDs that are not
- * explicitly defined in `STATUS_MAP` or for which dynamic parsing fails.
- * This ensures the UI can still display something minimally informative.
- *
- * @param {string} originalStatusId - The original status ID string that was not found or parsed.
- * @param {string} [fallbackTitle] - An optional title that might have been passed for context.
- * @returns {DisplayableStatus} A fallback displayable status object.
- */
-export function getFallbackDisplayableStatus(
-  originalStatusId: string,
-  fallbackTitle?: string,
-): {
-  displayName: string;
-  colorScheme: string;
-  icon?: ElementType | string;
-  dynamicValue?: string;
-} {
-  // Try to make a somewhat readable display name from the originalStatusId
-  let displayName = fallbackTitle || originalStatusId;
-  if (!fallbackTitle) {
-    displayName = originalStatusId
-      .replace(/_/g, " ") // Replace underscores with spaces
-      .replace(/\b\w/g, (char) => char.toUpperCase()); // Capitalize words
-  }
-
-  return {
-    displayName: displayName,
-    colorScheme: "gray", // Default color for unknown statuses
-    icon: "QuestionIcon", // Placeholder for an unknown or help icon
-    dynamicValue:
-      fallbackTitle === originalStatusId ? undefined : originalStatusId, // If fallbackTitle was originalStatusId, no distinct dynamicValue
-  };
-}
-
-/**
- * Retrieves an array of all canonical `StatusID` keys defined in `STATUS_MAP`.
- * Useful for populating dropdowns or iterating over all known status types.
- *
- * @returns {StatusID[]} An array of all status ID strings.
- * @example
- * const allIds = getAllStatusIds();
- * allIds.forEach(id => console.log(id));
- */
 export function getAllStatusIds(): StatusID[] {
   return Object.keys(STATUS_MAP) as StatusID[];
 }