--- conflicted
+++ resolved
@@ -1,5 +1,4 @@
 import { StatusID } from "@/lib/statusUtils";
-import { ApiError } from "@/lib/apiErrorHandler";
 
 /** Error type thrown when API requests fail */
 export class ApiError extends Error {
@@ -14,7 +13,7 @@
   }
 }
 
-// Helper to normalize status string to a known StatusID (now simplified since formats match)
+// Helper to normalize status string to a known StatusID
 export const normalizeToStatusID = (
   backendStatus: string | null | undefined,
   completedFlag: boolean,
@@ -23,7 +22,6 @@
     return "Completed";
   }
   if (backendStatus) {
-    // Direct mapping since frontend and backend now use the same format
     const validStatuses: StatusID[] = [
       "To Do",
       "In Progress",
@@ -36,13 +34,11 @@
       return backendStatus as StatusID;
     }
 
-    // Fallback for unknown status strings
     console.warn(
       `Unknown backend status string: "${backendStatus}". Defaulting to "To Do".`,
     );
     return "To Do";
   }
-  // If backendStatus is null/undefined and not completed, default to 'To Do'
   return "To Do";
 };
 
@@ -55,7 +51,6 @@
     ...(options.headers || {}),
   };
 
-  // Conditionally add Content-Type for methods that typically have a body
   const method = options.method?.toUpperCase();
   if (method === "POST" || method === "PUT" || method === "PATCH") {
     (headers as Record<string, string>)["Content-Type"] = "application/json";
@@ -65,7 +60,7 @@
   try {
     response = await fetch(url, {
       ...options,
-      headers, // Use the modified headers object
+      headers,
     });
   } catch (err) {
     throw new ApiError((err as Error).message || "Network Error", 0, url);
@@ -76,46 +71,36 @@
       status: response.status,
       options,
     });
-    let errorDetail = `API request failed with status ${response.status} for ${url}`; // Default generic message
+    let errorDetail = `API request failed with status ${response.status} for ${url}`;
     try {
       const errorData = await response.json();
       if (errorData && errorData.detail) {
         errorDetail = errorData.detail;
       } else if (errorData && errorData.message) {
-        // Handle standardized ErrorResponse format
         errorDetail = errorData.message;
       } else {
-        errorDetail = response.statusText || errorDetail; // Use statusText if detail is not present
+        errorDetail = response.statusText || errorDetail;
       }
     } catch (e) {
-      // JSON parsing failed, stick with the more generic error or statusText
       console.warn(`Failed to parse error response as JSON for URL: ${url}`, e);
       errorDetail = response.statusText || errorDetail;
     }
-<<<<<<< HEAD
     throw new ApiError(errorDetail, response.status, url);
-=======
-    throw new ApiError(errorDetail, response.status);
->>>>>>> 3f5541ce
   }
-  // For DELETE requests, backend might return the deleted object or no content
+
   if (response.status === 204) {
-    return null as T; // Or handle as needed, maybe a specific type for no content
+    return null as T;
   }
 
   const responseData = await response.json();
 
-  // Handle standardized backend response formats
-  // Check if this is a DataResponse<T> or ListResponse<T> wrapper
   if (
     responseData &&
     typeof responseData === "object" &&
     "data" in responseData
   ) {
-    // This is a wrapped response from the backend
     return responseData.data as T;
   }
 
-  // For backwards compatibility, return the raw response if it's not wrapped
   return responseData as T;
 }