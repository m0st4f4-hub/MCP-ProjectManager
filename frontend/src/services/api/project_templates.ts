import { request } from "./request";
<<<<<<< HEAD
import { buildApiUrl } from "./config";
import {
  ProjectTemplate,
  ProjectTemplateCreateData,
  ProjectTemplateUpdateData,
} from "@/types/project_template";
=======
import { buildApiUrl, API_CONFIG } from "./config";
import { ProjectTemplate, ProjectTemplateCreate, ProjectTemplateUpdate } from "@/types";
>>>>>>> 5a56fcfb

export const projectTemplatesApi = {
  // Create a new project template
  create: async (data: ProjectTemplateCreateData): Promise<ProjectTemplate> => {
    return request<ProjectTemplate>(
      buildApiUrl("/project-templates/"),
      {
        method: "POST",
        body: JSON.stringify(data),
      }
    );
  },

  // Get all project templates
  list: async (skip = 0, limit = 100): Promise<ProjectTemplate[]> => {
    const params = new URLSearchParams();
    params.append("skip", String(skip));
    params.append("limit", String(limit));
    return request<ProjectTemplate[]>(
      buildApiUrl("/project-templates/", `?${params.toString()}`)
    );
  },

  // Get a single project template by ID
  get: async (templateId: string): Promise<ProjectTemplate> => {
    return request<ProjectTemplate>(
      buildApiUrl("/project-templates/", `/${templateId}`)
    );
  },

  // Update a project template by ID
  update: async (
    templateId: string,
    data: ProjectTemplateUpdateData,
  ): Promise<ProjectTemplate> => {
    return request<ProjectTemplate>(
      buildApiUrl("/project-templates/", `/${templateId}`),
      {
        method: "PUT",
        body: JSON.stringify(data),
      }
    );
  },

  // Delete a project template by ID
  delete: async (templateId: string): Promise<{ message: string }> => {
    return request<{ message: string }>(
      buildApiUrl("/project-templates/", `/${templateId}`),
      {
        method: "DELETE",
      }
    );
  },
};<|MERGE_RESOLUTION|>--- conflicted
+++ resolved
@@ -1,66 +1,52 @@
 import { request } from "./request";
-<<<<<<< HEAD
 import { buildApiUrl } from "./config";
 import {
   ProjectTemplate,
   ProjectTemplateCreateData,
   ProjectTemplateUpdateData,
 } from "@/types/project_template";
-=======
-import { buildApiUrl, API_CONFIG } from "./config";
-import { ProjectTemplate, ProjectTemplateCreate, ProjectTemplateUpdate } from "@/types";
->>>>>>> 5a56fcfb
 
+/**
+ * Thin REST wrapper for /project-templates endpoints.
+ * All methods return fully-typed promises and encapsulate the fetch boilerplate.
+ * Keep this file pure-client (no React hooks) for maximum portability
+ * across Node/Edge/runtime environments.
+ */
 export const projectTemplatesApi = {
-  // Create a new project template
-  create: async (data: ProjectTemplateCreateData): Promise<ProjectTemplate> => {
-    return request<ProjectTemplate>(
-      buildApiUrl("/project-templates/"),
-      {
-        method: "POST",
-        body: JSON.stringify(data),
-      }
-    );
+  /** Create a new project template */
+  async create(data: ProjectTemplateCreateData): Promise<ProjectTemplate> {
+    return request<ProjectTemplate>(buildApiUrl("/project-templates/"), {
+      method: "POST",
+      body: JSON.stringify(data),
+    });
   },
 
-  // Get all project templates
-  list: async (skip = 0, limit = 100): Promise<ProjectTemplate[]> => {
-    const params = new URLSearchParams();
-    params.append("skip", String(skip));
-    params.append("limit", String(limit));
-    return request<ProjectTemplate[]>(
-      buildApiUrl("/project-templates/", `?${params.toString()}`)
-    );
+  /** List project templates with basic pagination */
+  async list(skip = 0, limit = 100): Promise<ProjectTemplate[]> {
+    const params = new URLSearchParams({ skip: String(skip), limit: String(limit) });
+    return request<ProjectTemplate[]>(buildApiUrl("/project-templates/", `?${params}`));
   },
 
-  // Get a single project template by ID
-  get: async (templateId: string): Promise<ProjectTemplate> => {
-    return request<ProjectTemplate>(
-      buildApiUrl("/project-templates/", `/${templateId}`)
-    );
+  /** Retrieve a single project template */
+  async get(templateId: string): Promise<ProjectTemplate> {
+    return request<ProjectTemplate>(buildApiUrl("/project-templates/", `/${templateId}`));
   },
 
-  // Update a project template by ID
-  update: async (
+  /** Update a project template */
+  async update(
     templateId: string,
     data: ProjectTemplateUpdateData,
-  ): Promise<ProjectTemplate> => {
-    return request<ProjectTemplate>(
-      buildApiUrl("/project-templates/", `/${templateId}`),
-      {
-        method: "PUT",
-        body: JSON.stringify(data),
-      }
-    );
+  ): Promise<ProjectTemplate> {
+    return request<ProjectTemplate>(buildApiUrl("/project-templates/", `/${templateId}`), {
+      method: "PUT",
+      body: JSON.stringify(data),
+    });
   },
 
-  // Delete a project template by ID
-  delete: async (templateId: string): Promise<{ message: string }> => {
-    return request<{ message: string }>(
-      buildApiUrl("/project-templates/", `/${templateId}`),
-      {
-        method: "DELETE",
-      }
-    );
+  /** Delete a project template */
+  async delete(templateId: string): Promise<{ message: string }> {
+    return request<{ message: string }>(buildApiUrl("/project-templates/", `/${templateId}`), {
+      method: "DELETE",
+    });
   },
 };