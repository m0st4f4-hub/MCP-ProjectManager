import { request } from './request';
<<<<<<< HEAD
import { buildApiUrl, API_CONFIG } from './config';
=======
import { buildApiUrl } from './config';
>>>>>>> c416bd6d
import {
  ProjectTemplate,
  ProjectTemplateCreateData,
  ProjectTemplateUpdateData,
} from '@/types/project_template';

/**
 * Thin REST wrapper for /project-templates endpoints.
 * Fully typed, portable, and encapsulated logic.
 */
export async function deleteTemplate(
  templateId: string,
): Promise<boolean> {
  return request<boolean>(
    buildApiUrl("/project-templates/", `/${templateId}`),
    { method: "DELETE" },
  );
}

export const projectTemplatesApi = {
  /** Create a new project template */
  async create(data: ProjectTemplateCreateData): Promise<ProjectTemplate> {
<<<<<<< HEAD
    const { data: template } = await request<{ data: ProjectTemplate }>(buildApiUrl("/project-templates/"), {
      method: "POST",
=======
    return request<ProjectTemplate>(buildApiUrl('/project-templates/'), {
      method: 'POST',
>>>>>>> c416bd6d
      body: JSON.stringify(data),
    });
    return template;
  },

  /** List project templates with basic pagination */
  async list(skip = 0, limit = 100): Promise<ProjectTemplate[]> {
<<<<<<< HEAD
    const params = new URLSearchParams({ skip: String(skip), limit: String(limit) });
    const { data } = await request<{ data: ProjectTemplate[] }>(buildApiUrl("/project-templates/", `?${params}`));
    return data;
=======
    const params = new URLSearchParams({
      skip: String(skip),
      limit: String(limit),
    });
    return request<ProjectTemplate[]>(
      buildApiUrl('/project-templates/', `?${params}`)
    );
>>>>>>> c416bd6d
  },

  /** Retrieve a single project template */
  async get(templateId: string): Promise<ProjectTemplate> {
<<<<<<< HEAD
    const { data } = await request<{ data: ProjectTemplate }>(buildApiUrl("/project-templates/", `/${templateId}`));
    return data;
=======
    return request<ProjectTemplate>(
      buildApiUrl('/project-templates/', `/${templateId}`)
    );
>>>>>>> c416bd6d
  },

  /** Update a project template */
  async update(
    templateId: string,
    data: ProjectTemplateUpdateData
  ): Promise<ProjectTemplate> {
<<<<<<< HEAD
    const { data: tpl } = await request<{ data: ProjectTemplate }>(buildApiUrl("/project-templates/", `/${templateId}`), {
      method: "PUT",
      body: JSON.stringify(data),
    });
    return tpl;
  },

  /** Delete a project template */
  delete: deleteTemplate,
  deleteTemplate,
};
=======
    return request<ProjectTemplate>(
      buildApiUrl('/project-templates/', `/${templateId}`),
      {
        method: 'PUT',
        body: JSON.stringify(data),
      }
    );
  },

  /** Delete a project template */
  async delete(templateId: string): Promise<{ message: string }> {
    return request<{ message: string }>(
      buildApiUrl('/project-templates/', `/${templateId}`),
      {
        method: 'DELETE',
      }
    );
  },
};

/**
 * Delete a project template by ID
 * Alias to `projectTemplatesApi.delete` for convenience
 */
export const deleteTemplate = async (
  templateId: string
): Promise<{ message: string }> => projectTemplatesApi.delete(templateId);
>>>>>>> c416bd6d
<|MERGE_RESOLUTION|>--- conflicted
+++ resolved
@@ -1,9 +1,5 @@
 import { request } from './request';
-<<<<<<< HEAD
 import { buildApiUrl, API_CONFIG } from './config';
-=======
-import { buildApiUrl } from './config';
->>>>>>> c416bd6d
 import {
   ProjectTemplate,
   ProjectTemplateCreateData,
@@ -26,45 +22,28 @@
 export const projectTemplatesApi = {
   /** Create a new project template */
   async create(data: ProjectTemplateCreateData): Promise<ProjectTemplate> {
-<<<<<<< HEAD
-    const { data: template } = await request<{ data: ProjectTemplate }>(buildApiUrl("/project-templates/"), {
-      method: "POST",
-=======
-    return request<ProjectTemplate>(buildApiUrl('/project-templates/'), {
+    return request<ProjectTemplate>(buildApiUrl(API_CONFIG.ENDPOINTS.PROJECT_TEMPLATES), {
       method: 'POST',
->>>>>>> c416bd6d
       body: JSON.stringify(data),
     });
-    return template;
   },
 
   /** List project templates with basic pagination */
   async list(skip = 0, limit = 100): Promise<ProjectTemplate[]> {
-<<<<<<< HEAD
-    const params = new URLSearchParams({ skip: String(skip), limit: String(limit) });
-    const { data } = await request<{ data: ProjectTemplate[] }>(buildApiUrl("/project-templates/", `?${params}`));
-    return data;
-=======
     const params = new URLSearchParams({
       skip: String(skip),
       limit: String(limit),
     });
     return request<ProjectTemplate[]>(
-      buildApiUrl('/project-templates/', `?${params}`)
+      buildApiUrl(API_CONFIG.ENDPOINTS.PROJECT_TEMPLATES, `?${params}`)
     );
->>>>>>> c416bd6d
   },
 
   /** Retrieve a single project template */
   async get(templateId: string): Promise<ProjectTemplate> {
-<<<<<<< HEAD
-    const { data } = await request<{ data: ProjectTemplate }>(buildApiUrl("/project-templates/", `/${templateId}`));
-    return data;
-=======
     return request<ProjectTemplate>(
-      buildApiUrl('/project-templates/', `/${templateId}`)
+      buildApiUrl(API_CONFIG.ENDPOINTS.PROJECT_TEMPLATES, `/${templateId}`)
     );
->>>>>>> c416bd6d
   },
 
   /** Update a project template */
@@ -72,21 +51,8 @@
     templateId: string,
     data: ProjectTemplateUpdateData
   ): Promise<ProjectTemplate> {
-<<<<<<< HEAD
-    const { data: tpl } = await request<{ data: ProjectTemplate }>(buildApiUrl("/project-templates/", `/${templateId}`), {
-      method: "PUT",
-      body: JSON.stringify(data),
-    });
-    return tpl;
-  },
-
-  /** Delete a project template */
-  delete: deleteTemplate,
-  deleteTemplate,
-};
-=======
     return request<ProjectTemplate>(
-      buildApiUrl('/project-templates/', `/${templateId}`),
+      buildApiUrl(API_CONFIG.ENDPOINTS.PROJECT_TEMPLATES, `/${templateId}`),
       {
         method: 'PUT',
         body: JSON.stringify(data),
@@ -97,7 +63,7 @@
   /** Delete a project template */
   async delete(templateId: string): Promise<{ message: string }> {
     return request<{ message: string }>(
-      buildApiUrl('/project-templates/', `/${templateId}`),
+      buildApiUrl(API_CONFIG.ENDPOINTS.PROJECT_TEMPLATES, `/${templateId}`),
       {
         method: 'DELETE',
       }
@@ -111,5 +77,4 @@
  */
 export const deleteTemplate = async (
   templateId: string
-): Promise<{ message: string }> => projectTemplatesApi.delete(templateId);
->>>>>>> c416bd6d
+): Promise<{ message: string }> => projectTemplatesApi.delete(templateId);