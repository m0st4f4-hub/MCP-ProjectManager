<<<<<<< HEAD
import { request } from './request';
import { User, UserCreateData, UserUpdateData, LoginRequest, TokenResponse } from '@/types/user';
import { buildApiUrl, API_CONFIG } from './config';
=======
import { request } from "./request";
import {
  User,
  UserCreateData,
  UserUpdateData,
  LoginRequest,
  LoginResponse,
} from "@/types/user"; // Anticipating user types
import { buildApiUrl, API_CONFIG } from "./config";
>>>>>>> efddff10

export const createUser = async (userData: UserCreateData): Promise<User> => {
<<<<<<< HEAD
  return request<User>(buildApiUrl(API_CONFIG.ENDPOINTS.USERS, '/'), {
    method: 'POST',
=======
  return request<User>(buildApiUrl(API_CONFIG.ENDPOINTS.USERS, "/"), {
    method: "POST",
>>>>>>> efddff10
    body: JSON.stringify(userData),
  });
};

export const getUserById = async (userId: string): Promise<User> => {
  return request<User>(buildApiUrl(API_CONFIG.ENDPOINTS.USERS, `/${userId}`));
};

<<<<<<< HEAD
export const getUsers = async (skip = 0, limit = 100): Promise<User[]> => {
  const params = new URLSearchParams();
  params.append('skip', String(skip));
  params.append('limit', String(limit));
  const query = params.toString();
  return request<User[]>(buildApiUrl(API_CONFIG.ENDPOINTS.USERS, query ? `/?${query}` : '/'));
=======
// Fetch a list of users
export const getUsers = async (
  skip: number = 0,
  limit: number = 100,
): Promise<User[]> => {
  const queryParams = new URLSearchParams();
  queryParams.append("skip", String(skip));
  queryParams.append("limit", String(limit));
  const queryString = queryParams.toString();
  const url = buildApiUrl(
    API_CONFIG.ENDPOINTS.USERS,
    queryString ? `?${queryString}` : "",
  );
  return request<User[]>(url);
>>>>>>> efddff10
};

export const updateUser = async (
  userId: string,
  userData: UserUpdateData,
): Promise<User> => {
  return request<User>(buildApiUrl(API_CONFIG.ENDPOINTS.USERS, `/${userId}`), {
<<<<<<< HEAD
    method: 'PUT',
=======
    method: "PUT",
>>>>>>> efddff10
    body: JSON.stringify(userData),
  });
};

export const deleteUser = async (userId: string): Promise<User> => {
  return request<User>(buildApiUrl(API_CONFIG.ENDPOINTS.USERS, `/${userId}`), {
<<<<<<< HEAD
    method: 'DELETE',
  });
};

export const login = async (formData: LoginRequest): Promise<TokenResponse> => {
  return request<TokenResponse>(buildApiUrl(API_CONFIG.ENDPOINTS.AUTH, '/login'), {
    method: 'POST',
    headers: { 'Content-Type': 'application/x-www-form-urlencoded' },
    body: new URLSearchParams(formData as Record<string, string>).toString(),
  });
=======
    method: "DELETE",
  });
};

// Login (placeholder for token, returns user info from backend)
export const login = async (formData: LoginRequest): Promise<LoginResponse> => {
  // Note: Backend expects OAuth2 form data, but we'll send form-encoded data
  return request<LoginResponse>(
    buildApiUrl(API_CONFIG.ENDPOINTS.USERS, "/token"),
    {
      method: "POST",
      headers: { "Content-Type": "application/x-www-form-urlencoded" },
      body: new URLSearchParams(formData as Record<string, string>).toString(),
    },
  );
>>>>>>> efddff10
};<|MERGE_RESOLUTION|>--- conflicted
+++ resolved
@@ -1,102 +1,72 @@
-<<<<<<< HEAD
 import { request } from './request';
-import { User, UserCreateData, UserUpdateData, LoginRequest, TokenResponse } from '@/types/user';
-import { buildApiUrl, API_CONFIG } from './config';
-=======
-import { request } from "./request";
 import {
   User,
   UserCreateData,
   UserUpdateData,
   LoginRequest,
-  LoginResponse,
-} from "@/types/user"; // Anticipating user types
-import { buildApiUrl, API_CONFIG } from "./config";
->>>>>>> efddff10
+  TokenResponse, // unified type for auth token
+} from '@/types/user';
+import { buildApiUrl, API_CONFIG } from './config';
 
+/**
+ * Create a new user
+ */
 export const createUser = async (userData: UserCreateData): Promise<User> => {
-<<<<<<< HEAD
   return request<User>(buildApiUrl(API_CONFIG.ENDPOINTS.USERS, '/'), {
     method: 'POST',
-=======
-  return request<User>(buildApiUrl(API_CONFIG.ENDPOINTS.USERS, "/"), {
-    method: "POST",
->>>>>>> efddff10
     body: JSON.stringify(userData),
   });
 };
 
+/**
+ * Get a user by ID
+ */
 export const getUserById = async (userId: string): Promise<User> => {
   return request<User>(buildApiUrl(API_CONFIG.ENDPOINTS.USERS, `/${userId}`));
 };
 
-<<<<<<< HEAD
+/**
+ * Get a paginated list of users
+ */
 export const getUsers = async (skip = 0, limit = 100): Promise<User[]> => {
   const params = new URLSearchParams();
   params.append('skip', String(skip));
   params.append('limit', String(limit));
   const query = params.toString();
-  return request<User[]>(buildApiUrl(API_CONFIG.ENDPOINTS.USERS, query ? `/?${query}` : '/'));
-=======
-// Fetch a list of users
-export const getUsers = async (
-  skip: number = 0,
-  limit: number = 100,
-): Promise<User[]> => {
-  const queryParams = new URLSearchParams();
-  queryParams.append("skip", String(skip));
-  queryParams.append("limit", String(limit));
-  const queryString = queryParams.toString();
-  const url = buildApiUrl(
-    API_CONFIG.ENDPOINTS.USERS,
-    queryString ? `?${queryString}` : "",
+  return request<User[]>(
+    buildApiUrl(API_CONFIG.ENDPOINTS.USERS, query ? `/?${query}` : '/')
   );
-  return request<User[]>(url);
->>>>>>> efddff10
 };
 
+/**
+ * Update a user
+ */
 export const updateUser = async (
   userId: string,
   userData: UserUpdateData,
 ): Promise<User> => {
   return request<User>(buildApiUrl(API_CONFIG.ENDPOINTS.USERS, `/${userId}`), {
-<<<<<<< HEAD
     method: 'PUT',
-=======
-    method: "PUT",
->>>>>>> efddff10
     body: JSON.stringify(userData),
   });
 };
 
+/**
+ * Delete a user
+ */
 export const deleteUser = async (userId: string): Promise<User> => {
   return request<User>(buildApiUrl(API_CONFIG.ENDPOINTS.USERS, `/${userId}`), {
-<<<<<<< HEAD
     method: 'DELETE',
   });
 };
 
+/**
+ * Login to acquire token (OAuth2 compatible)
+ */
 export const login = async (formData: LoginRequest): Promise<TokenResponse> => {
   return request<TokenResponse>(buildApiUrl(API_CONFIG.ENDPOINTS.AUTH, '/login'), {
     method: 'POST',
     headers: { 'Content-Type': 'application/x-www-form-urlencoded' },
     body: new URLSearchParams(formData as Record<string, string>).toString(),
   });
-=======
-    method: "DELETE",
-  });
-};
-
-// Login (placeholder for token, returns user info from backend)
-export const login = async (formData: LoginRequest): Promise<LoginResponse> => {
-  // Note: Backend expects OAuth2 form data, but we'll send form-encoded data
-  return request<LoginResponse>(
-    buildApiUrl(API_CONFIG.ENDPOINTS.USERS, "/token"),
-    {
-      method: "POST",
-      headers: { "Content-Type": "application/x-www-form-urlencoded" },
-      body: new URLSearchParams(formData as Record<string, string>).toString(),
-    },
-  );
->>>>>>> efddff10
 };