--- conflicted
+++ resolved
@@ -19,10 +19,7 @@
   MCPProjectFileRemoveRequest,
   MCPToolInfo,
 } from '@/types/mcp';
-<<<<<<< HEAD
-=======
 import type { ProjectFileAssociation } from './projects';
->>>>>>> 33945f52
 
 export const mcpApi = {
   // --- Project MCP Tools ---
