import { request } from './request';
import { buildApiUrl, API_CONFIG } from './config';
import type {
  MemoryEntity,
  MemoryEntityCreateData,
  MemoryEntityUpdateData,
  MemoryEntityListResponse,
  MemoryEntityResponse,
  MemoryEntityFilters,
  MemoryObservation,
  MemoryObservationCreateData,
  MemoryObservationUpdateData,
  MemoryRelation,
  MemoryRelationCreateData,
  MemoryRelationUpdateData,
  MemoryRelationFilters,
  KnowledgeGraph,
} from '@/types/memory';

// --- Memory Entity APIs ---
export const memoryApi = {
  // Create a new memory entity
  createEntity: async (data: MemoryEntityCreateData): Promise<MemoryEntity> => {
    const response = await request<MemoryEntityResponse>(
      buildApiUrl(API_CONFIG.ENDPOINTS.MEMORY),
      {
        method: 'POST',
        body: JSON.stringify(data),
      }
    );
    return response.data;
  },

  // Get a memory entity by ID
  getEntity: async (entityId: number): Promise<MemoryEntity> => {
    const response = await request<MemoryEntityResponse>(
      buildApiUrl(API_CONFIG.ENDPOINTS.MEMORY, `/${entityId}`)
    );
    return response.data;
  },

  // List memory entities with optional filters
  listEntities: async (
    filters?: MemoryEntityFilters & { skip?: number; limit?: number }
  ): Promise<MemoryEntityListResponse> => {
    const params = new URLSearchParams();
    if (filters) {
      Object.entries(filters).forEach(([key, value]) => {
        if (value !== undefined && value !== null) {
          params.append(key, String(value));
        }
      });
    }
    return await request<MemoryEntityListResponse>(
      buildApiUrl(API_CONFIG.ENDPOINTS.MEMORY, `?${params.toString()}`)
    );
  },
  // Update a memory entity
  updateEntity: async (
    entityId: number,
    data: MemoryEntityUpdateData
  ): Promise<MemoryEntity> => {
    const response = await request<MemoryEntityResponse>(
      buildApiUrl(API_CONFIG.ENDPOINTS.MEMORY, `/${entityId}`),
      {
        method: 'PUT',
        body: JSON.stringify(data),
      }
    );
    return response.data;
  },

  // Delete a memory entity
  deleteEntity: async (entityId: number): Promise<void> => {
    await request(buildApiUrl(API_CONFIG.ENDPOINTS.MEMORY, `/${entityId}`), {
      method: 'DELETE',
    });
  },

  // Ingest a file from the server filesystem
  ingestFile: async (filePath: string): Promise<MemoryEntity> => {
    const response = await request<MemoryEntityResponse>(
      buildApiUrl(API_CONFIG.ENDPOINTS.MEMORY, '/entities/ingest/file'),
      {
        method: 'POST',
        body: JSON.stringify({ file_path: filePath }),
      }
    );
    return response.data;
  },

  // Ingest content directly from a URL
  ingestUrl: async (url: string): Promise<MemoryEntity> => {
    const response = await request<MemoryEntityResponse>(
      buildApiUrl(API_CONFIG.ENDPOINTS.MEMORY, '/ingest-url'),
      {
        method: 'POST',
        body: JSON.stringify({ url }),
      }
    );
    return response.data;
  },

  // Ingest a raw text snippet
  ingestText: async (text: string): Promise<MemoryEntity> => {
    const response = await request<MemoryEntityResponse>(
      buildApiUrl(API_CONFIG.ENDPOINTS.MEMORY, '/ingest-text'),
      {
        method: 'POST',
        body: JSON.stringify({ text }),
      }
    );
    return response.data;
  },

  // --- Memory Observation APIs ---
  // Add an observation to an entity
  addObservation: async (
    data: MemoryObservationCreateData
  ): Promise<MemoryObservation> => {
<<<<<<< HEAD
    const response = await request<{ data: MemoryObservation }>(
      buildApiUrl(API_CONFIG.ENDPOINTS.MEMORY, '/observations'),
      {
        method: 'POST',
=======
    const response = await request<{ data: MemoryObservation }>(
      buildApiUrl(API_CONFIG.ENDPOINTS.MEMORY, '/observations'),
      {
        method: 'POST',
        body: JSON.stringify(data),
      }
    );
    return response.data;
  },

  // Update an existing observation
  updateObservation: async (
    observationId: number,
    data: MemoryObservationUpdateData
  ): Promise<MemoryObservation> => {
    const response = await request<{ data: MemoryObservation }>(
      buildApiUrl(
        API_CONFIG.ENDPOINTS.MEMORY,
        `/observations/${observationId}`
      ),
      {
        method: 'PUT',
>>>>>>> 8e5b7796
        body: JSON.stringify(data),
      }
    );
    return response.data;
  },

  // Get observations for an entity
  getObservations: async (entityId: number): Promise<MemoryObservation[]> => {
    const response = await request<{ data: MemoryObservation[] }>(
      buildApiUrl(
        API_CONFIG.ENDPOINTS.MEMORY,
        `/entities/${entityId}/observations`
      )
<<<<<<< HEAD
    );
    return response.data;
  },

  updateObservation: async (
    observationId: number,
    data: MemoryObservationUpdateData
  ): Promise<MemoryObservation> => {
    const response = await request<{ data: MemoryObservation }>(
      buildApiUrl(
        API_CONFIG.ENDPOINTS.MEMORY,
        `/observations/${observationId}`
      ),
      {
        method: 'PUT',
        body: JSON.stringify(data),
      }
=======
>>>>>>> 8e5b7796
    );
    return response.data;
  },

  // Delete an observation
  deleteObservation: async (observationId: number): Promise<void> => {
    await request(
      buildApiUrl(
        API_CONFIG.ENDPOINTS.MEMORY,
        `/observations/${observationId}`
      ),
      {
        method: 'DELETE',
      }
    );
  },
  // --- Memory Relation APIs ---
  // Create a relation between entities
  createRelation: async (
    data: MemoryRelationCreateData
  ): Promise<MemoryRelation> => {
    const response = await request<{ data: MemoryRelation }>(
      buildApiUrl(API_CONFIG.ENDPOINTS.MEMORY, '/relations'),
<<<<<<< HEAD
      {
        method: 'POST',
=======
      {
        method: 'POST',
        body: JSON.stringify(data),
      }
    );
    return response.data;
  },

  updateRelation: async (
    relationId: number,
    data: MemoryRelationUpdateData
  ): Promise<MemoryRelation> => {
    const response = await request<{ data: MemoryRelation }>(
      buildApiUrl(API_CONFIG.ENDPOINTS.MEMORY, `/relations/${relationId}`),
      {
        method: 'PUT',
>>>>>>> 8e5b7796
        body: JSON.stringify(data),
      }
    );
    return response.data;
  },

  // Get relations with filters
  getRelations: async (
    filters?: MemoryRelationFilters
  ): Promise<MemoryRelation[]> => {
    const params = new URLSearchParams();
    if (filters) {
      Object.entries(filters).forEach(([key, value]) => {
        if (value !== undefined && value !== null) {
          params.append(key, String(value));
        }
      });
    }
    const response = await request<{ data: MemoryRelation[] }>(
      buildApiUrl(
        API_CONFIG.ENDPOINTS.MEMORY,
        `/relations?${params.toString()}`
      )
    );
    return response.data;
  },

  // Delete a relation
  deleteRelation: async (relationId: number): Promise<void> => {
    await request(
      buildApiUrl(API_CONFIG.ENDPOINTS.MEMORY, `/relations/${relationId}`),
      {
        method: 'DELETE',
      }
    );
  },

  // --- Knowledge Graph APIs ---
  // Get the full knowledge graph
  getKnowledgeGraph: async (): Promise<KnowledgeGraph> => {
    const response = await request<{ data: KnowledgeGraph }>(
      buildApiUrl(API_CONFIG.ENDPOINTS.MEMORY, '/graph')
    );
    return response.data;
  },

  // Search the knowledge graph
  searchGraph: async (query: string): Promise<MemoryEntity[]> => {
    const response = await request<{ data: MemoryEntity[] }>(
      buildApiUrl(
        API_CONFIG.ENDPOINTS.MEMORY,
        `/search?q=${encodeURIComponent(query)}`
      )
    );
    return response.data;
  },
};<|MERGE_RESOLUTION|>--- conflicted
+++ resolved
@@ -118,12 +118,6 @@
   addObservation: async (
     data: MemoryObservationCreateData
   ): Promise<MemoryObservation> => {
-<<<<<<< HEAD
-    const response = await request<{ data: MemoryObservation }>(
-      buildApiUrl(API_CONFIG.ENDPOINTS.MEMORY, '/observations'),
-      {
-        method: 'POST',
-=======
     const response = await request<{ data: MemoryObservation }>(
       buildApiUrl(API_CONFIG.ENDPOINTS.MEMORY, '/observations'),
       {
@@ -146,7 +140,6 @@
       ),
       {
         method: 'PUT',
->>>>>>> 8e5b7796
         body: JSON.stringify(data),
       }
     );
@@ -160,26 +153,6 @@
         API_CONFIG.ENDPOINTS.MEMORY,
         `/entities/${entityId}/observations`
       )
-<<<<<<< HEAD
-    );
-    return response.data;
-  },
-
-  updateObservation: async (
-    observationId: number,
-    data: MemoryObservationUpdateData
-  ): Promise<MemoryObservation> => {
-    const response = await request<{ data: MemoryObservation }>(
-      buildApiUrl(
-        API_CONFIG.ENDPOINTS.MEMORY,
-        `/observations/${observationId}`
-      ),
-      {
-        method: 'PUT',
-        body: JSON.stringify(data),
-      }
-=======
->>>>>>> 8e5b7796
     );
     return response.data;
   },
@@ -203,10 +176,6 @@
   ): Promise<MemoryRelation> => {
     const response = await request<{ data: MemoryRelation }>(
       buildApiUrl(API_CONFIG.ENDPOINTS.MEMORY, '/relations'),
-<<<<<<< HEAD
-      {
-        method: 'POST',
-=======
       {
         method: 'POST',
         body: JSON.stringify(data),
@@ -223,7 +192,6 @@
       buildApiUrl(API_CONFIG.ENDPOINTS.MEMORY, `/relations/${relationId}`),
       {
         method: 'PUT',
->>>>>>> 8e5b7796
         body: JSON.stringify(data),
       }
     );
