import { request } from './request';
import { buildApiUrl, API_CONFIG } from './config';
import type {
  MemoryEntity,
  MemoryEntityCreateData,
  MemoryEntityUpdateData,
  MemoryEntityListResponse,
  MemoryEntityResponse,
  MemoryEntityFilters,
  MemoryObservation,
  MemoryObservationCreateData,
  MemoryObservationUpdateData,
  MemoryRelation,
  MemoryRelationCreateData,
  MemoryRelationUpdateData,
  MemoryRelationFilters,
  KnowledgeGraph,
} from '@/types/memory';

export const updateRelation = async (
  relationId: number,
  data: MemoryRelationUpdateData
): Promise<MemoryRelation> => {
  const response = await request<{ data: MemoryRelation }>(
    buildApiUrl(API_CONFIG.ENDPOINTS.MEMORY, `/relations/${relationId}`),
    {
      method: "PUT",
      body: JSON.stringify(data),
    }
  );
  return response.data;
};

export const updateRelation = async (
  relationId: number,
  data: MemoryRelationUpdateData
): Promise<MemoryRelation> => {
  const response = await request<{ data: MemoryRelation }>(
    buildApiUrl(API_CONFIG.ENDPOINTS.MEMORY, `/relations/${relationId}`),
    {
      method: "PUT",
      body: JSON.stringify(data),
    }
  );
  return response.data;
};

// --- Memory Entity APIs ---
export const memoryApi = {
  // Create a new memory entity
  createEntity: async (data: MemoryEntityCreateData): Promise<MemoryEntity> => {
    const response = await request<MemoryEntityResponse>(
      buildApiUrl(API_CONFIG.ENDPOINTS.MEMORY),
      {
        method: 'POST',
        body: JSON.stringify(data),
      }
    );
    return response.data;
  },

  // Get a memory entity by ID
  getEntity: async (entityId: number): Promise<MemoryEntity> => {
    const response = await request<MemoryEntityResponse>(
      buildApiUrl(API_CONFIG.ENDPOINTS.MEMORY, `/${entityId}`)
    );
    return response.data;
  },

  // List memory entities with optional filters
  listEntities: async (
    filters?: MemoryEntityFilters & { skip?: number; limit?: number }
  ): Promise<MemoryEntityListResponse> => {
    const params = new URLSearchParams();
    if (filters) {
      Object.entries(filters).forEach(([key, value]) => {
        if (value !== undefined && value !== null) {
          params.append(key, String(value));
        }
      });
    }
    return await request<MemoryEntityListResponse>(
      buildApiUrl(API_CONFIG.ENDPOINTS.MEMORY, `?${params.toString()}`)
    );
  },
  // Update a memory entity
  updateEntity: async (
    entityId: number,
    data: MemoryEntityUpdateData
  ): Promise<MemoryEntity> => {
    const response = await request<MemoryEntityResponse>(
      buildApiUrl(API_CONFIG.ENDPOINTS.MEMORY, `/${entityId}`),
      {
        method: 'PUT',
        body: JSON.stringify(data),
      }
    );
    return response.data;
  },

  // Delete a memory entity
  deleteEntity: async (entityId: number): Promise<boolean> => {
    return request<boolean>(buildApiUrl(API_CONFIG.ENDPOINTS.MEMORY, `/${entityId}`), {
      method: 'DELETE',
    });
  },

  // Ingest a file from the server filesystem
  ingestFile: async (filePath: string): Promise<MemoryEntity> => {
    const response = await request<MemoryEntityResponse>(
      buildApiUrl(API_CONFIG.ENDPOINTS.MEMORY, '/entities/ingest/file'),
      {
        method: 'POST',
        body: JSON.stringify({ file_path: filePath }),
      }
    );
    return response.data;
  },

  // Upload and ingest a file
  uploadFile: async (file: File): Promise<MemoryEntity> => {
    const formData = new FormData();
    formData.append('file', file);
    const response = await request<MemoryEntityResponse>(
      buildApiUrl(API_CONFIG.ENDPOINTS.MEMORY, '/ingest/upload'),
      {
        method: 'POST',
        body: formData,
      }
    );
    return response.data;
  },

  // Ingest content directly from a URL
  ingestUrl: async (url: string): Promise<MemoryEntity> => {
    const response = await request<MemoryEntityResponse>(
      buildApiUrl(API_CONFIG.ENDPOINTS.MEMORY, '/ingest-url'),
      {
        method: 'POST',
        body: JSON.stringify({ url }),
      }
    );
    return response.data;
  },

  // Ingest a raw text snippet
  ingestText: async (text: string): Promise<MemoryEntity> => {
    const response = await request<MemoryEntityResponse>(
      buildApiUrl(API_CONFIG.ENDPOINTS.MEMORY, '/ingest-text'),
      {
        method: 'POST',
        body: JSON.stringify({ text }),
      }
    );
    return response.data;
  },

  // --- Memory Observation APIs ---
  // Add an observation to an entity
  addObservation: async (
    data: MemoryObservationCreateData
  ): Promise<MemoryObservation> => {
    const response = await request<{ data: MemoryObservation }>(
      buildApiUrl(API_CONFIG.ENDPOINTS.MEMORY, '/observations'),
      {
        method: 'POST',
        body: JSON.stringify(data),
      }
    );
    return response.data;
  },

  // Update an existing observation
  updateObservation: async (
    observationId: number,
    data: MemoryObservationUpdateData
  ): Promise<MemoryObservation> => {
    const response = await request<{ data: MemoryObservation }>(
      buildApiUrl(
        API_CONFIG.ENDPOINTS.MEMORY,
        `/observations/${observationId}`
      ),
      {
        method: 'PUT',
        body: JSON.stringify(data),
      }
    );
    return response.data;
  },

  // Get observations for an entity
  getObservations: async (
    entityId: number,
    filters?: {
      search_query?: string;
      skip?: number;
      limit?: number;
      page?: number;
      pageSize?: number;
    }
  ): Promise<MemoryObservation[]> => {
    const params = new URLSearchParams();
    params.append('entity_id', String(entityId));
    if (filters) {
      Object.entries(filters).forEach(([key, value]) => {
        if (value !== undefined && value !== null) {
          params.append(key, String(value));
        }
      });
    }
    const response = await request<{ data: MemoryObservation[] }>(
      buildApiUrl(
        API_CONFIG.ENDPOINTS.MEMORY,
        `/observations?${params.toString()}`
      )
    );
    return response.data;
  },

  // Update an observation
  updateObservation: async (
    observationId: number,
    data: MemoryObservationUpdateData
  ): Promise<MemoryObservation> => {
    const response = await request<{ data: MemoryObservation }>(
      buildApiUrl(API_CONFIG.ENDPOINTS.MEMORY, `/observations/${observationId}`),
      {
        method: "PUT",
        body: JSON.stringify(data),
      }
    );
    return response.data;
  },

  // Delete an observation
  deleteObservation: async (observationId: number): Promise<boolean> => {
    return request<boolean>(
      buildApiUrl(
        API_CONFIG.ENDPOINTS.MEMORY,
        `/observations/${observationId}`
      ),
      {
        method: 'DELETE',
      }
    );
  },
  // --- Memory Relation APIs ---
  // Create a relation between entities
  createRelation: async (
    data: MemoryRelationCreateData
  ): Promise<MemoryRelation> => {
    const response = await request<{ data: MemoryRelation }>(
      buildApiUrl(API_CONFIG.ENDPOINTS.MEMORY, '/relations'),
      {
        method: 'POST',
        body: JSON.stringify(data),
      }
    );
    return response.data;
  },

  updateRelation: async (
    relationId: number,
    data: MemoryRelationUpdateData
  ): Promise<MemoryRelation> => {
    const response = await request<{ data: MemoryRelation }>(
      buildApiUrl(API_CONFIG.ENDPOINTS.MEMORY, `/relations/${relationId}`),
      {
        method: 'PUT',
        body: JSON.stringify(data),
      }
    );
    return response.data;
  },

  // Update an existing relation
  updateRelation: async (
    relationId: number,
    data: MemoryRelationUpdateData
  ): Promise<MemoryRelation> => {
    const response = await request<{ data: MemoryRelation }>(
      buildApiUrl(API_CONFIG.ENDPOINTS.MEMORY, `/relations/${relationId}`),
      {
        method: "PUT",
        body: JSON.stringify(data),
      }
    );
    return response.data;
  },

  // Get relations with filters
  getRelations: async (
    filters?: MemoryRelationFilters
  ): Promise<MemoryRelation[]> => {
    const params = new URLSearchParams();
    if (filters) {
      Object.entries(filters).forEach(([key, value]) => {
        if (value !== undefined && value !== null) {
          params.append(key, String(value));
        }
      });
    }
    const response = await request<{ data: MemoryRelation[] }>(
      buildApiUrl(
        API_CONFIG.ENDPOINTS.MEMORY,
        `/relations?${params.toString()}`
      )
    );
    return response.data;
  },

<<<<<<< HEAD
  // Update a relation
  updateRelation,
=======
  // Update an existing relation
  updateRelation: async (
    relationId: number,
    data: MemoryRelationUpdateData
  ): Promise<MemoryRelation> => {
    const response = await request<{ data: MemoryRelation }>(
      buildApiUrl(API_CONFIG.ENDPOINTS.MEMORY, `/relations/${relationId}`),
      {
        method: "PUT",
        body: JSON.stringify(data),
      }
    );
    return response.data;
  },
>>>>>>> d8a179c3

  // Delete a relation
  deleteRelation: async (relationId: number): Promise<boolean> => {
    return request<boolean>(
      buildApiUrl(API_CONFIG.ENDPOINTS.MEMORY, `/relations/${relationId}`),
      {
        method: 'DELETE',
      }
    );
  },

  // --- Knowledge Graph APIs ---
  // Get the knowledge graph with optional filters
  getKnowledgeGraph: async (
    filters?: {
      entity_type?: string;
      relation_type?: string;
      limit?: number;
      offset?: number;
    }
  ): Promise<KnowledgeGraph> => {
    const params = new URLSearchParams();
    if (filters) {
      Object.entries(filters).forEach(([key, value]) => {
        if (value !== undefined && value !== null) {
          params.append(key, String(value));
        }
      });
    }
    return await request<KnowledgeGraph>(
      buildApiUrl(API_CONFIG.ENDPOINTS.MEMORY, `/graph?${params.toString()}`)
    );
  },

  // Search the knowledge graph
  searchGraph: async (query: string): Promise<MemoryEntity[]> => {
    const response = await request<{ data: MemoryEntity[] }>(
      buildApiUrl(
        API_CONFIG.ENDPOINTS.MEMORY,
        `/search?q=${encodeURIComponent(query)}`
      )
    );
    return response.data;
  },
};<|MERGE_RESOLUTION|>--- conflicted
+++ resolved
@@ -31,20 +31,6 @@
   return response.data;
 };
 
-export const updateRelation = async (
-  relationId: number,
-  data: MemoryRelationUpdateData
-): Promise<MemoryRelation> => {
-  const response = await request<{ data: MemoryRelation }>(
-    buildApiUrl(API_CONFIG.ENDPOINTS.MEMORY, `/relations/${relationId}`),
-    {
-      method: "PUT",
-      body: JSON.stringify(data),
-    }
-  );
-  return response.data;
-};
-
 // --- Memory Entity APIs ---
 export const memoryApi = {
   // Create a new memory entity
@@ -217,21 +203,6 @@
     return response.data;
   },
 
-  // Update an observation
-  updateObservation: async (
-    observationId: number,
-    data: MemoryObservationUpdateData
-  ): Promise<MemoryObservation> => {
-    const response = await request<{ data: MemoryObservation }>(
-      buildApiUrl(API_CONFIG.ENDPOINTS.MEMORY, `/observations/${observationId}`),
-      {
-        method: "PUT",
-        body: JSON.stringify(data),
-      }
-    );
-    return response.data;
-  },
-
   // Delete an observation
   deleteObservation: async (observationId: number): Promise<boolean> => {
     return request<boolean>(
@@ -259,38 +230,9 @@
     return response.data;
   },
 
-  updateRelation: async (
-    relationId: number,
-    data: MemoryRelationUpdateData
-  ): Promise<MemoryRelation> => {
-    const response = await request<{ data: MemoryRelation }>(
-      buildApiUrl(API_CONFIG.ENDPOINTS.MEMORY, `/relations/${relationId}`),
-      {
-        method: 'PUT',
-        body: JSON.stringify(data),
-      }
-    );
-    return response.data;
-  },
-
-  // Update an existing relation
-  updateRelation: async (
-    relationId: number,
-    data: MemoryRelationUpdateData
-  ): Promise<MemoryRelation> => {
-    const response = await request<{ data: MemoryRelation }>(
-      buildApiUrl(API_CONFIG.ENDPOINTS.MEMORY, `/relations/${relationId}`),
-      {
-        method: "PUT",
-        body: JSON.stringify(data),
-      }
-    );
-    return response.data;
-  },
-
-  // Get relations with filters
-  getRelations: async (
-    filters?: MemoryRelationFilters
+  // List relations with optional filters
+  listRelations: async (
+    filters?: MemoryRelationFilters & { skip?: number; limit?: number }
   ): Promise<MemoryRelation[]> => {
     const params = new URLSearchParams();
     if (filters) {
@@ -301,19 +243,20 @@
       });
     }
     const response = await request<{ data: MemoryRelation[] }>(
-      buildApiUrl(
-        API_CONFIG.ENDPOINTS.MEMORY,
-        `/relations?${params.toString()}`
-      )
-    );
-    return response.data;
-  },
-
-<<<<<<< HEAD
+      buildApiUrl(API_CONFIG.ENDPOINTS.MEMORY, `/relations?${params.toString()}`)
+    );
+    return response.data;
+  },
+
+  // Get knowledge graph
+  getKnowledgeGraph: async (): Promise<KnowledgeGraph> => {
+    const response = await request<KnowledgeGraph>(
+      buildApiUrl(API_CONFIG.ENDPOINTS.MEMORY, '/graph')
+    );
+    return response.data;
+  },
+
   // Update a relation
-  updateRelation,
-=======
-  // Update an existing relation
   updateRelation: async (
     relationId: number,
     data: MemoryRelationUpdateData
@@ -321,13 +264,12 @@
     const response = await request<{ data: MemoryRelation }>(
       buildApiUrl(API_CONFIG.ENDPOINTS.MEMORY, `/relations/${relationId}`),
       {
-        method: "PUT",
-        body: JSON.stringify(data),
-      }
-    );
-    return response.data;
-  },
->>>>>>> d8a179c3
+        method: 'PUT',
+        body: JSON.stringify(data),
+      }
+    );
+    return response.data;
+  },
 
   // Delete a relation
   deleteRelation: async (relationId: number): Promise<boolean> => {
@@ -338,38 +280,4 @@
       }
     );
   },
-
-  // --- Knowledge Graph APIs ---
-  // Get the knowledge graph with optional filters
-  getKnowledgeGraph: async (
-    filters?: {
-      entity_type?: string;
-      relation_type?: string;
-      limit?: number;
-      offset?: number;
-    }
-  ): Promise<KnowledgeGraph> => {
-    const params = new URLSearchParams();
-    if (filters) {
-      Object.entries(filters).forEach(([key, value]) => {
-        if (value !== undefined && value !== null) {
-          params.append(key, String(value));
-        }
-      });
-    }
-    return await request<KnowledgeGraph>(
-      buildApiUrl(API_CONFIG.ENDPOINTS.MEMORY, `/graph?${params.toString()}`)
-    );
-  },
-
-  // Search the knowledge graph
-  searchGraph: async (query: string): Promise<MemoryEntity[]> => {
-    const response = await request<{ data: MemoryEntity[] }>(
-      buildApiUrl(
-        API_CONFIG.ENDPOINTS.MEMORY,
-        `/search?q=${encodeURIComponent(query)}`
-      )
-    );
-    return response.data;
-  },
 };