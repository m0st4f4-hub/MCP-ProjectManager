'use client';
import React, { useEffect } from 'react';
import Link from 'next/link';
import { useRouter, useParams } from 'next/navigation';
import { Button } from '@chakra-ui/react';
<<<<<<< HEAD
import TemplateForm from '@/components/templates/TemplateForm';
=======
import EditProjectTemplateForm from '@/components/forms/EditProjectTemplateForm';
>>>>>>> 24ed9144
import { useTemplateStore } from '@/store/templateStore';

const EditTemplatePage: React.FC = () => {
  const params = useParams();
  const templateId = Array.isArray(params.templateId)
    ? params.templateId[0]
    : (params.templateId as string);
  const { templates, fetchTemplates, updateTemplate, removeTemplate } =
    useTemplateStore((s) => ({
      templates: s.templates,
      fetchTemplates: s.fetchTemplates,
      updateTemplate: s.updateTemplate,
      removeTemplate: s.removeTemplate,
    }));
  const router = useRouter();

  useEffect(() => {
    if (!templates.length) fetchTemplates();
  }, [fetchTemplates, templates.length]);

  const template = templates.find((t) => t.id === templateId);
  if (!template) {
    return <p>Loading...</p>;
  }

  const handleSubmit = async (data: any) => {
    await updateTemplate(templateId, data);
    router.push('/templates');
  };

  const handleDelete = async () => {
    await removeTemplate(templateId);
    router.push('/templates');
  };

  return (
    <>
<<<<<<< HEAD
      <TemplateForm
=======
      <EditProjectTemplateForm
>>>>>>> 24ed9144
        template={template}
        onSubmit={handleSubmit}
        onCancel={() => router.push('/templates')}
      />
<<<<<<< HEAD
      <Button colorScheme="red" mt="4" onClick={handleDelete}>
=======
      <Button
        as={Link}
        href={`/templates/${templateId}/delete`}
        colorScheme="red"
        mt={4}
      >
>>>>>>> 24ed9144
        Delete Template
      </Button>
    </>
  );
};

export default EditTemplatePage;<|MERGE_RESOLUTION|>--- conflicted
+++ resolved
@@ -3,11 +3,7 @@
 import Link from 'next/link';
 import { useRouter, useParams } from 'next/navigation';
 import { Button } from '@chakra-ui/react';
-<<<<<<< HEAD
-import TemplateForm from '@/components/templates/TemplateForm';
-=======
 import EditProjectTemplateForm from '@/components/forms/EditProjectTemplateForm';
->>>>>>> 24ed9144
 import { useTemplateStore } from '@/store/templateStore';
 
 const EditTemplatePage: React.FC = () => {
@@ -15,12 +11,11 @@
   const templateId = Array.isArray(params.templateId)
     ? params.templateId[0]
     : (params.templateId as string);
-  const { templates, fetchTemplates, updateTemplate, removeTemplate } =
+  const { templates, fetchTemplates, updateTemplate } =
     useTemplateStore((s) => ({
       templates: s.templates,
       fetchTemplates: s.fetchTemplates,
       updateTemplate: s.updateTemplate,
-      removeTemplate: s.removeTemplate,
     }));
   const router = useRouter();
 
@@ -38,32 +33,19 @@
     router.push('/templates');
   };
 
-  const handleDelete = async () => {
-    await removeTemplate(templateId);
-    router.push('/templates');
-  };
-
   return (
     <>
-<<<<<<< HEAD
-      <TemplateForm
-=======
       <EditProjectTemplateForm
->>>>>>> 24ed9144
         template={template}
         onSubmit={handleSubmit}
         onCancel={() => router.push('/templates')}
       />
-<<<<<<< HEAD
-      <Button colorScheme="red" mt="4" onClick={handleDelete}>
-=======
       <Button
         as={Link}
         href={`/templates/${templateId}/delete`}
         colorScheme="red"
         mt={4}
       >
->>>>>>> 24ed9144
         Delete Template
       </Button>
     </>
