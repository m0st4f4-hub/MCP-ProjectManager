--- conflicted
+++ resolved
@@ -21,36 +21,6 @@
   onClick,
   onCopyGetCommand,
 }) => (
-<<<<<<< HEAD
-  <ListItem
-    display="flex"
-    alignItems="center"
-    py="2"
-    px="2"
-    borderBottomWidth="DEFAULT"
-    borderBottomStyle="solid"
-    borderColor="borderDecorative"
-    bg={selected ? "surfaceElevated" : "transparent"}
-  >
-    <Checkbox
-      isChecked={selected}
-      onChange={onSelect}
-      mr="3"
-      colorScheme="blue"
-      aria-label={`Select task ${task.title}`}
-    />
-    <Box flex={1}>
-      <TaskItem
-        task={task}
-        projectName={task.project_name || ""}
-        onAssignAgent={onAssignAgent}
-        onDeleteInitiate={onDeleteInitiate}
-        onClick={onClick}
-        onCopyGetCommand={(projectId, taskNumber) => onCopyGetCommand(projectId, taskNumber)}
-      />
-    </Box>
-  </ListItem>
-=======
   <TaskRow
     task={task}
     selected={selected}
@@ -60,7 +30,6 @@
     onClick={onClick}
     onCopyGetCommand={() => onCopyGetCommand(task.project_id, task.task_number)}
   />
->>>>>>> 8b2328dc
 );
 
-export default ListTaskMobile; +export default ListTaskMobile;