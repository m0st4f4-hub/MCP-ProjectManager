--- conflicted
+++ resolved
@@ -1,43 +1,11 @@
 import React from "react";
-<<<<<<< HEAD
 import { VStack, Divider, useDisclosure } from "@chakra-ui/react";
-=======
-import {
-  ViewIcon,
-  ViewOffIcon,
-  ChevronDownIcon,
-  DeleteIcon,
-} from "@chakra-ui/icons";
-import {
-  Flex,
-  HStack,
-  VStack,
-  Checkbox,
-  Button,
-  Menu,
-  MenuButton,
-  MenuList,
-  MenuItem,
-  MenuDivider,
-  Select,
-  Spinner,
-  Divider,
-  Text,
-  useDisclosure,
-  FormLabel,
-} from "@chakra-ui/react";
->>>>>>> d6d34f66
 import { GroupByType, ViewMode } from "@/types";
 import { useTaskStore } from "@/store/taskStore";
 import ConfirmationModal from "./common/ConfirmationModal";
-<<<<<<< HEAD
 import BulkActionsBar from "./BulkActionsBar";
 import TaskViewControls from "./TaskViewControls";
-=======
-import AppIcon from "./common/AppIcon";
-import { sizing, typography } from "../tokens";
 import TaskFilters from "./task/TaskFilters";
->>>>>>> d6d34f66
 
 interface TaskControlsProps {
   groupBy: GroupByType;
@@ -130,6 +98,8 @@
         isPolling={isPolling}
       />
 
+      <TaskFilters searchTerm={searchTerm} setSearchTerm={setSearchTerm} />
+
       <ConfirmationModal
         isOpen={isDeleteConfirmOpen}
         onClose={onDeleteConfirmClose}
@@ -140,71 +110,6 @@
         confirmButtonColorScheme="red"
         isLoading={taskStoreLoading}
       />
-<<<<<<< HEAD
-=======
-
-      <TaskFilters searchTerm={searchTerm} setSearchTerm={setSearchTerm} />
-
-      {/* Group By Select */}
-      {/* {!hideGroupBy && (
-        <HStack spacing={sizing.sm} alignItems="center">
-          <FormLabel htmlFor="task-group-by-select" mb="0">
-            Group by:
-          </FormLabel>
-          <Select
-            id="task-group-by-select"
-            aria-label="Group by"
-            value={groupBy}
-            onChange={(e) => setGroupBy(e.target.value as GroupByType)}
-            size="sm"
-            w={{ base: "auto", md: "130px" }}
-            focusBorderColor="borderFocused"
-            bg="surface"
-            borderColor="borderInteractive"
-            _hover={{ borderColor: "borderFocused" }}
-          >
-            <option
-              value="id"
-              className="bg-surface dark:bg-surface text-textPrimary dark:text-textPrimary"
-            >
-              ID
-            </option>
-            <option
-              value="title"
-              className="bg-surface dark:bg-surface text-textPrimary dark:text-textPrimary"
-            >
-              Title
-            </option>
-            <option
-              value="status"
-              className="bg-surface dark:bg-surface text-textPrimary dark:text-textPrimary"
-            >
-              Status
-            </option>
-            <option
-              value="project"
-              className="bg-surface dark:bg-surface text-textPrimary dark:text-textPrimary"
-            >
-              Project
-            </option>
-            <option
-              value="agent"
-              className="bg-surface dark:bg-surface text-textPrimary dark:text-textPrimary"
-            >
-              Agent
-            </option>
-            <option
-              value="createdAt"
-              className="bg-surface dark:bg-surface text-textPrimary dark:text-textPrimary"
-            >
-              Creation Date
-            </option>
-          </Select>
-        </HStack>
-      )} */}
-
-      {/* View Mode Toggle */}
->>>>>>> d6d34f66
     </VStack>
   );
 };
