import React from "react";
import { VStack, Divider, useDisclosure } from "@chakra-ui/react";
import { GroupByType, ViewMode } from "@/types";
import { useTaskStore } from "@/store/taskStore";
<<<<<<< HEAD
import * as statusUtils from "@/lib/statusUtils";
import { TaskStatus } from "@/types/task";
=======
>>>>>>> 8b2328dc
import ConfirmationModal from "./common/ConfirmationModal";
import BulkActionsBar from "./BulkActionsBar";
import TaskViewControls from "./TaskViewControls";
import TaskFilters from "./task/TaskFilters";

interface TaskControlsProps {
  groupBy: GroupByType;
  setGroupBy: (value: GroupByType) => void;
  viewMode: ViewMode;
  setViewMode: (value: ViewMode) => void;
  hideGroupBy?: boolean;
  isPolling?: boolean;
  allFilterableTaskIds: string[];
  searchTerm: string;
  setSearchTerm: (value: string) => void;
}

const TaskControls: React.FC<TaskControlsProps> = ({
  groupBy,
  setGroupBy,
  viewMode,
  setViewMode,
  hideGroupBy = false,
  isPolling = false,
  allFilterableTaskIds,
  searchTerm,
  setSearchTerm,
}) => {
  const selectedTaskIds = useTaskStore((state) => state.selectedTaskIds);
  const selectAllTasks = useTaskStore((state) => state.selectAllTasks);
  const deselectAllTasks = useTaskStore((state) => state.deselectAllTasks);
  const bulkDeleteTasks = useTaskStore((state) => state.bulkDeleteTasks);
  const bulkSetStatusTasks = useTaskStore((state) => state.bulkSetStatusTasks);
  const taskStoreLoading = useTaskStore((state) => state.loading);

  const {
    isOpen: isDeleteConfirmOpen,
    onOpen: onDeleteConfirmOpen,
    onClose: onDeleteConfirmClose,
  } = useDisclosure();

  const areAllTasksSelected = React.useMemo(() => {
    if (allFilterableTaskIds.length === 0) return false;
    return allFilterableTaskIds.every((id) => selectedTaskIds.includes(id));
  }, [selectedTaskIds, allFilterableTaskIds]);

  const handleSelectAllToggle = (e: React.ChangeEvent<HTMLInputElement>) => {
    if (e.target.checked) {
      selectAllTasks(allFilterableTaskIds);
    } else {
      deselectAllTasks();
    }
  };

  const handleBulkDeleteConfirm = async () => {
    await bulkDeleteTasks();
    onDeleteConfirmClose();
  };

  const showBulkActionsBar =
    selectedTaskIds.length > 0 || allFilterableTaskIds.length > 0;

  return (
    <VStack
      spacing="5"
      mb="6"
      bg="bgSurface"
      p="4"
      rounded="lg"
      borderWidth="DEFAULT"
      borderColor="borderDecorative"
      align="stretch"
    >
      {showBulkActionsBar && (
<<<<<<< HEAD
        <>
          <Divider borderColor="borderDecorative" />
          <Flex justify="space-between" align="center" wrap="wrap" gap="3">
            <HStack spacing="3">
              <AppIcon name="info" color="blue.400" mr={2} />
              <Checkbox
                isChecked={areAllTasksSelected}
                onChange={handleSelectAllToggle}
                isDisabled={allFilterableTaskIds.length === 0}
                colorScheme="brandPrimaryScheme"
                size="sm"
              >
                <Text as="span" ml="2" fontSize={typography.fontSize.sm}>
                  Select All ({allFilterableTaskIds.length})
                </Text>
              </Checkbox>
              {selectedTaskIds.length > 0 && (
                <Text fontSize={typography.fontSize.sm} color="textSecondary">
                  {selectedTaskIds.length} selected
                </Text>
              )}
            </HStack>

            {selectedTaskIds.length > 0 && (
              <Menu>
                <MenuButton
                  as={Button}
                  variant="outline"
                  colorScheme="brandPrimaryScheme"
                  size="sm"
                  rightIcon={<ChevronDownIcon />}
                >
                  Bulk Actions
                </MenuButton>
                <MenuList
                  bg="bgSurface"
                  borderColor="borderDecorative"
                  shadow="md"
                  minW="menu"
                  py="1"
                  zIndex="popover"
                >
                  <MenuItem
                    icon={<DeleteIcon />}
                    color="error"
                    _hover={{ bg: "errorBgSubtle" }}
                    onClick={onDeleteConfirmOpen}
                    isDisabled={taskStoreLoading}
                  >
                    Delete Selected ({selectedTaskIds.length})
                  </MenuItem>
                  <MenuDivider borderColor="borderDecorative" />
                  <MenuItem
                    isDisabled={true}
                    _hover={{ bg: "transparent" }}
                    cursor="default"
                    color="textSecondary"
                  >
                    Set Status to...
                  </MenuItem>
                  {availableStatusesForBulkUpdate.map((statusId) => {
                    const statusAttrs =
                      statusUtils.getStatusAttributes(statusId);
                    const targetStatus = statusAttrs?.id as TaskStatus;
                    return (
                      <MenuItem
                        key={statusId}
                        onClick={() => bulkSetStatusTasks(targetStatus)}
                        pl="8"
                        _hover={{ bg: "gray.100", _dark: { bg: "gray.700" } }}
                      >
                        {statusAttrs?.displayName || statusId}
                      </MenuItem>
                    );
                  })}
                </MenuList>
              </Menu>
            )}
          </Flex>
        </>
=======
        <BulkActionsBar
          selectedTaskIds={selectedTaskIds}
          allFilterableTaskIds={allFilterableTaskIds}
          areAllTasksSelected={areAllTasksSelected}
          onSelectAllToggle={handleSelectAllToggle}
          onDeleteSelected={onDeleteConfirmOpen}
          bulkSetStatusTasks={bulkSetStatusTasks}
          loading={taskStoreLoading}
        />
>>>>>>> 8b2328dc
      )}

      <Divider borderColor="borderDecorative" />

      <TaskViewControls
        groupBy={groupBy}
        setGroupBy={setGroupBy}
        viewMode={viewMode}
        setViewMode={setViewMode}
        hideGroupBy={hideGroupBy}
        isPolling={isPolling}
      />

      <TaskFilters searchTerm={searchTerm} setSearchTerm={setSearchTerm} />

      <ConfirmationModal
        isOpen={isDeleteConfirmOpen}
        onClose={onDeleteConfirmClose}
        onConfirm={handleBulkDeleteConfirm}
        title="Confirm Bulk Delete"
        bodyText={`Are you sure you want to delete ${selectedTaskIds.length} selected task(s)? This action cannot be undone.`}
        confirmButtonText="Delete Tasks"
        confirmButtonColorScheme="red"
        isLoading={taskStoreLoading}
      />
    </VStack>
  );
};

export default TaskControls;<|MERGE_RESOLUTION|>--- conflicted
+++ resolved
@@ -1,16 +1,32 @@
 import React from "react";
-import { VStack, Divider, useDisclosure } from "@chakra-ui/react";
+import {
+  VStack,
+  Divider,
+  useDisclosure,
+  Flex,
+  HStack,
+  Checkbox,
+  Text,
+  Menu,
+  MenuButton,
+  MenuList,
+  MenuItem,
+  MenuDivider,
+  Button,
+} from "@chakra-ui/react";
+import { ChevronDownIcon, DeleteIcon } from "@chakra-ui/icons";
+
 import { GroupByType, ViewMode } from "@/types";
+import { TaskStatus } from "@/types/task";
+import * as statusUtils from "@/lib/statusUtils";
 import { useTaskStore } from "@/store/taskStore";
-<<<<<<< HEAD
-import * as statusUtils from "@/lib/statusUtils";
-import { TaskStatus } from "@/types/task";
-=======
->>>>>>> 8b2328dc
+
 import ConfirmationModal from "./common/ConfirmationModal";
 import BulkActionsBar from "./BulkActionsBar";
 import TaskViewControls from "./TaskViewControls";
 import TaskFilters from "./task/TaskFilters";
+import AppIcon from "./common/AppIcon";
+import { sizing, typography } from "../tokens";
 
 interface TaskControlsProps {
   groupBy: GroupByType;
@@ -24,6 +40,14 @@
   setSearchTerm: (value: string) => void;
 }
 
+const availableStatusesForBulkUpdate: TaskStatus[] = [
+  "pending",
+  "in_progress",
+  "done",
+  "blocked",
+  "archived",
+];
+
 const TaskControls: React.FC<TaskControlsProps> = ({
   groupBy,
   setGroupBy,
@@ -35,12 +59,12 @@
   searchTerm,
   setSearchTerm,
 }) => {
-  const selectedTaskIds = useTaskStore((state) => state.selectedTaskIds);
-  const selectAllTasks = useTaskStore((state) => state.selectAllTasks);
-  const deselectAllTasks = useTaskStore((state) => state.deselectAllTasks);
-  const bulkDeleteTasks = useTaskStore((state) => state.bulkDeleteTasks);
-  const bulkSetStatusTasks = useTaskStore((state) => state.bulkSetStatusTasks);
-  const taskStoreLoading = useTaskStore((state) => state.loading);
+  const selectedTaskIds = useTaskStore((s) => s.selectedTaskIds);
+  const selectAllTasks = useTaskStore((s) => s.selectAllTasks);
+  const deselectAllTasks = useTaskStore((s) => s.deselectAllTasks);
+  const bulkDeleteTasks = useTaskStore((s) => s.bulkDeleteTasks);
+  const bulkSetStatusTasks = useTaskStore((s) => s.bulkSetStatusTasks);
+  const taskStoreLoading = useTaskStore((s) => s.loading);
 
   const {
     isOpen: isDeleteConfirmOpen,
@@ -54,11 +78,9 @@
   }, [selectedTaskIds, allFilterableTaskIds]);
 
   const handleSelectAllToggle = (e: React.ChangeEvent<HTMLInputElement>) => {
-    if (e.target.checked) {
-      selectAllTasks(allFilterableTaskIds);
-    } else {
-      deselectAllTasks();
-    }
+    e.target.checked
+      ? selectAllTasks(allFilterableTaskIds)
+      : deselectAllTasks();
   };
 
   const handleBulkDeleteConfirm = async () => {
@@ -81,7 +103,6 @@
       align="stretch"
     >
       {showBulkActionsBar && (
-<<<<<<< HEAD
         <>
           <Divider borderColor="borderDecorative" />
           <Flex justify="space-between" align="center" wrap="wrap" gap="3">
@@ -135,7 +156,7 @@
                   </MenuItem>
                   <MenuDivider borderColor="borderDecorative" />
                   <MenuItem
-                    isDisabled={true}
+                    isDisabled
                     _hover={{ bg: "transparent" }}
                     cursor="default"
                     color="textSecondary"
@@ -143,8 +164,7 @@
                     Set Status to...
                   </MenuItem>
                   {availableStatusesForBulkUpdate.map((statusId) => {
-                    const statusAttrs =
-                      statusUtils.getStatusAttributes(statusId);
+                    const statusAttrs = statusUtils.getStatusAttributes(statusId);
                     const targetStatus = statusAttrs?.id as TaskStatus;
                     return (
                       <MenuItem
@@ -162,17 +182,6 @@
             )}
           </Flex>
         </>
-=======
-        <BulkActionsBar
-          selectedTaskIds={selectedTaskIds}
-          allFilterableTaskIds={allFilterableTaskIds}
-          areAllTasksSelected={areAllTasksSelected}
-          onSelectAllToggle={handleSelectAllToggle}
-          onDeleteSelected={onDeleteConfirmOpen}
-          bulkSetStatusTasks={bulkSetStatusTasks}
-          loading={taskStoreLoading}
-        />
->>>>>>> 8b2328dc
       )}
 
       <Divider borderColor="borderDecorative" />
