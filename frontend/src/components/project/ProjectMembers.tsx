"use client";
import * as logger from '@/utils/logger';

import React, { useEffect, useState } from 'react';
import {
  Box,
  Button,
  List,
  ListItem,
  Spinner,
  useToast,
} from '@chakra-ui/react';
import {
  getProjectMembers,
<<<<<<< HEAD
  addMemberToProject,
  removeMemberFromProject,
} from '@/services/projects';
import { ProjectMember, ProjectMemberRole } from '@/types/project';
=======
  removeMemberFromProject,
} from '@/services/api/projects';
import { ProjectMember } from '@/types/project';
>>>>>>> 918166da
import AddProjectMemberForm from '../forms/AddProjectMemberForm';

interface ProjectMembersProps {
  projectId: string;
}

const ProjectMembers: React.FC<ProjectMembersProps> = ({ projectId }) => {
  const toast = useToast();
  const [members, setMembers] = useState<ProjectMember[]>([]);
  const [loading, setLoading] = useState(true);
  const [error, setError] = useState<string | null>(null);
<<<<<<< HEAD
=======
  const toast = useToast();
>>>>>>> 918166da
  const [removingId, setRemovingId] = useState<string | null>(null);

  const fetchMembers = async () => {
    try {
      const data = await getProjectMembers(projectId);
      setMembers(data);
    } catch (err) {
      setError('Failed to fetch project members');
      logger.error(err);
    } finally {
      setLoading(false);
    }
  };

  useEffect(() => {
    fetchMembers();
  }, [projectId]);

<<<<<<< HEAD
  const handleAddMember = async (e: React.FormEvent, newMemberUserId: string, newMemberRole: string) => {
    e.preventDefault();
    if (!newMemberUserId || !newMemberRole) return;

    try {
      await addMemberToProject(projectId, {
        user_id: newMemberUserId,
        role: newMemberRole as ProjectMemberRole,
      });
      toast({
        title: 'Member added',
        status: 'success',
        duration: 3000,
        isClosable: true,
      });
      fetchMembers();
    } catch (err) {
      toast({
        title: 'Failed to add member',
        description: err instanceof Error ? err.message : String(err),
        status: 'error',
        duration: 5000,
        isClosable: true,
      });
      logger.error(err);
    }
  };
=======
>>>>>>> 918166da

  const handleRemoveMember = async (userId: string) => {
    setRemovingId(userId);
    try {
      await removeMemberFromProject(projectId, userId);
<<<<<<< HEAD
      toast({
        title: 'Member removed',
        status: 'success',
        duration: 3000,
        isClosable: true,
      });
=======
      toast({ title: 'Member removed', status: 'success', duration: 3000, isClosable: true });
>>>>>>> 918166da
      fetchMembers();
    } catch (err) {
      toast({
        title: 'Failed to remove member',
        description: err instanceof Error ? err.message : String(err),
        status: 'error',
        duration: 5000,
        isClosable: true,
      });
<<<<<<< HEAD
      logger.error(err);
=======
>>>>>>> 918166da
    } finally {
      setRemovingId(null);
    }
  };

  if (loading) {
    return (
      <Box py={4} textAlign="center">
        <Spinner />
      </Box>
    );
  }

  if (error) {
    return <Box color="red.500">Error: {error}</Box>;
  }

  return (
    <Box>
      <h3>Project Members</h3>
      {members.length === 0 ? (
        <p>No members yet.</p>
      ) : (
        <List spacing={2} my={2}>
          {members.map((member) => (
            <ListItem key={member.user_id} display="flex" alignItems="center" gap={2}>
              <span>
                {member.user_id} ({member.role})
              </span>
              <Button
                size="xs"
                onClick={() => handleRemoveMember(member.user_id)}
                isLoading={removingId === member.user_id}
              >
                Remove
              </Button>
            </ListItem>
          ))}
        </List>
      )}

      <h4>Add Member</h4>
      <AddProjectMemberForm projectId={projectId} onSuccess={fetchMembers} />
    </Box>
  );
};

export default ProjectMembers;<|MERGE_RESOLUTION|>--- conflicted
+++ resolved
@@ -12,16 +12,10 @@
 } from '@chakra-ui/react';
 import {
   getProjectMembers,
-<<<<<<< HEAD
-  addMemberToProject,
-  removeMemberFromProject,
-} from '@/services/projects';
-import { ProjectMember, ProjectMemberRole } from '@/types/project';
-=======
   removeMemberFromProject,
 } from '@/services/api/projects';
-import { ProjectMember } from '@/types/project';
->>>>>>> 918166da
+import { addMemberToProject } from '@/services/projects';
+import { ProjectMember, ProjectMemberRole } from '@/types/project';
 import AddProjectMemberForm from '../forms/AddProjectMemberForm';
 
 interface ProjectMembersProps {
@@ -33,10 +27,6 @@
   const [members, setMembers] = useState<ProjectMember[]>([]);
   const [loading, setLoading] = useState(true);
   const [error, setError] = useState<string | null>(null);
-<<<<<<< HEAD
-=======
-  const toast = useToast();
->>>>>>> 918166da
   const [removingId, setRemovingId] = useState<string | null>(null);
 
   const fetchMembers = async () => {
@@ -55,51 +45,16 @@
     fetchMembers();
   }, [projectId]);
 
-<<<<<<< HEAD
-  const handleAddMember = async (e: React.FormEvent, newMemberUserId: string, newMemberRole: string) => {
-    e.preventDefault();
-    if (!newMemberUserId || !newMemberRole) return;
-
-    try {
-      await addMemberToProject(projectId, {
-        user_id: newMemberUserId,
-        role: newMemberRole as ProjectMemberRole,
-      });
-      toast({
-        title: 'Member added',
-        status: 'success',
-        duration: 3000,
-        isClosable: true,
-      });
-      fetchMembers();
-    } catch (err) {
-      toast({
-        title: 'Failed to add member',
-        description: err instanceof Error ? err.message : String(err),
-        status: 'error',
-        duration: 5000,
-        isClosable: true,
-      });
-      logger.error(err);
-    }
-  };
-=======
->>>>>>> 918166da
-
   const handleRemoveMember = async (userId: string) => {
     setRemovingId(userId);
     try {
       await removeMemberFromProject(projectId, userId);
-<<<<<<< HEAD
       toast({
         title: 'Member removed',
         status: 'success',
         duration: 3000,
         isClosable: true,
       });
-=======
-      toast({ title: 'Member removed', status: 'success', duration: 3000, isClosable: true });
->>>>>>> 918166da
       fetchMembers();
     } catch (err) {
       toast({
@@ -109,10 +64,7 @@
         duration: 5000,
         isClosable: true,
       });
-<<<<<<< HEAD
       logger.error(err);
-=======
->>>>>>> 918166da
     } finally {
       setRemovingId(null);
     }
