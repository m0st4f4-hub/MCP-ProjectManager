# Zustand State Management Stores (`frontend/src/store/`)

This directory contains all Zustand state management stores used in the frontend application. Zustand is a small, fast, and scalable state-management solution.

These stores centralize application state and logic for handling data related to tasks, projects, and agents, including their CRUD operations, filtering, sorting, and polling for updates.

## Key Files

### `baseStore.ts`

- **Purpose**: Provides a factory function (`createBaseStore`) and common utilities for creating Zustand stores with a consistent structure.
- **Key Features**:
  - Defines a `BaseState` interface including `loading` (boolean), `error` (string | null), and a `clearError` function.
  - The `createBaseStore` factory function initializes new stores with this base state, user-defined initial data, and an actions creator function.
  - Supports optional state persistence via `zustand/middleware/persist`, configured with a store name and version.
  - Includes an `extractErrorMessage` utility to standardize error message extraction.
  - Provides a `withLoading` higher-order function that wraps asynchronous operations (like API calls) to automatically manage the `loading` and `error` states within the store.

### `projectStore.ts`

- **Purpose**: Manages state related to projects.
- **State (`ProjectState`)**: Includes `projects` (array of `Project`), `loading`, `error`, `filters` (`ProjectFilters`), and polling-related state (`pollingIntervalId`, `isPolling`, `pollingError`).
- **Actions**:
  - `fetchProjects`: Fetches projects from the API (`getProjects`) based on filters. Uses an `upsertProjects` helper (with shallow equality checks) to efficiently update the `projects` array and preserve object references where possible.
  - CRUD operations: `addProject`, `editProject`, `removeProject` (which also triggers `removeTasksByProjectId` in `taskStore`).
  - `archiveProject` / `unarchiveProject`: Handles archiving/unarchiving projects and triggers corresponding actions in `taskStore`.
  - `setFilters`: Updates filters and re-fetches.
  - `startPolling` / `stopPolling`: Manages periodic re-fetching of projects, using `debounce`.
- **Note**: Does not use `createBaseStore` directly but implements similar patterns.

### `taskStore.ts`

- **Purpose**: Manages state related to tasks.
- **State (`TaskState`)**: Includes `tasks` (array of `Task`), `loading`, `isPolling`, `error`, `pollingError`, `mutationError` (with context), `editingTask`, `isEditModalOpen`, `sortOptions`, `filters` (`TaskFilters`), cached `projects` and `agents` lists, `pollingIntervalId`, and `selectedTaskIds` for bulk operations.
- **Actions**:
  - `fetchTasks`: Fetches tasks from the API (`getTasks`) based on filters. Also uses `upsertTasks` and `areTasksEqual` (with `zustand/shallow` for comparison) for efficiency. Sorts tasks locally using a `sortTasks` helper.
  - `fetchProjectsAndAgents`: Fetches related data for context/filters.
  - CRUD operations: `addTask`, `updateTask`, `deleteTask`.
  - `archiveTask` / `unarchiveTask`, `archiveTasksByProjectId` / `unarchiveTasksByProjectId`.
  - `setSortOptions`, `setFilters`.
  - `startPolling` / `stopPolling`: Manages polling for tasks and related project/agent data.
  - Bulk actions: `bulkDeleteTasks`, `bulkSetStatusTasks` using `selectedTaskIds`.
  - Task Dependencies Actions: `fetchTaskDependencies`, `addTaskDependency`, `removeTaskDependency`.
  - Task File Associations Actions: `fetchTaskFileAssociations`, `addTaskFileAssociation`, `removeTaskFileAssociation`.
  - `removeTasksByProjectId`: Removes tasks associated with a specific project.
- **Note**: Does not use `createBaseStore` directly but implements similar patterns.

### `agentStore.ts`

- **Purpose**: Manages state related to agents.
- **Store Creation**: Uses the `createBaseStore` factory from `baseStore.ts`, configured for persistence (`name: 'agent-store'`).
- **State (`AgentState`)**: Extends `BaseState` and includes `agents` (array of `Agent`), `editingAgent`, `isEditModalOpen`, `sortOptions`, and `filters`.
- **Actions**:
  - `fetchAgents`: Fetches agents from the API (`getAgents`). Uses `upsertAgents` and sorts locally with a `sortAgents` helper.
  - CRUD operations: `addAgent`, `editAgent` (wrapped with `withLoading`), `removeAgent`.
  - `openEditModal` / `closeEditModal`.
  - `setSortOptions`, `setFilters`.

### `index.ts`

- **Purpose**: Acts as a barrel file, re-exporting all public members from `taskStore.ts`, `projectStore.ts`, `agentStore.ts`, and `baseStore.ts`.
- **Usage**: Provides a single, convenient import point for accessing any of the store hooks or types (e.g., `import { useTaskStore, useProjectStore } from '@/store';`).

These stores are fundamental to the application's reactivity and data flow, providing a structured way to manage and interact with backend data on the client side.

## Architecture Diagram

```mermaid
graph TD
    user((User)) -->|interacts with| frontend(Frontend)
    frontend -->|API requests| backend(Backend)
    backend -->|persists| database[(Database)]
    backend -->|integrates| mcp(MCP Server)
```

<!-- File List Start -->

## File List

- `agentStore.ts`
- `authStore.ts`
- `baseStore.ts`
- `index.ts`
- `memoryStore.ts`
- `projectStore.ts`
- `taskStore.ts`
<<<<<<< HEAD
- `templateStore.ts`

<!-- File List End -->


=======
- `memoryStore.ts`

<!-- File List End -->
>>>>>>> 04b6cb71
<|MERGE_RESOLUTION|>--- conflicted
+++ resolved
@@ -84,14 +84,6 @@
 - `memoryStore.ts`
 - `projectStore.ts`
 - `taskStore.ts`
-<<<<<<< HEAD
 - `templateStore.ts`
 
-<!-- File List End -->
-
-
-=======
-- `memoryStore.ts`
-
-<!-- File List End -->
->>>>>>> 04b6cb71
+<!-- File List End -->