--- conflicted
+++ resolved
@@ -8,9 +8,9 @@
  * Compliance: NASA NPR 7150.2, SpaceX Software Standards
  */
 
-import { defineConfig } from 'vitest/config'
-import react from '@vitejs/plugin-react'
-import path from 'path'
+import { defineConfig } from 'vitest/config';
+import react from '@vitejs/plugin-react';
+import path from 'path';
 
 // Aerospace-Grade Test Configuration
 export default defineConfig({
@@ -19,14 +19,11 @@
     globals: true,
     environment: 'jsdom',
     setupFiles: ['./src/__tests__/setup.ts'],
-<<<<<<< HEAD
-    include: ['src/lib/__tests__/utils.test.tsx', 'src/store/__tests__/*.test.ts'],
-=======
     include: [
       'src/lib/__tests__/utils.test.tsx',
+      'src/store/__tests__/*.test.ts',
       'src/__tests__/integration/**/*.{ts,tsx}'
     ],
->>>>>>> 3952659a
     coverage: {
       provider: 'v8',
       reporter: ['text', 'json', 'html'],
@@ -68,4 +65,4 @@
       '@lib': path.resolve(__dirname, './src/lib'),
     },
   },
-})+});