<<<<<<< HEAD
=======
import sys
import os


>>>>>>> 3c69fb7a
"""
Task Manager Backend - Simplified Main Application
"""
import logging
import os
import sys
from contextlib import asynccontextmanager
from fastapi import FastAPI, Depends, HTTPException, status, Request, Response
from fastapi.middleware.cors import CORSMiddleware
from sqlalchemy.orm import Session
from sqlalchemy import text
from typing import Dict, Any
import json

# Explicitly import schema models to ensure they are loaded early for Pydantic to resolve forward references
from .schemas import (
    task, project, api_responses, task_status, 
    agent, task_dependency, comment, file_association,
    memory, user # Assuming these are the main schema modules with interdependencies
)

# Local imports
from .database import get_db, Base, engine
# Import middleware initialization
from .middleware import RateLimitMiddleware, SecurityHeadersMiddleware, init_middleware

# Explicitly import models to ensure they are loaded early
from . import models

# Add import for FastAPI-MCP (mock if not available)
try:
    from fastapi_mcp import FastApiMCP
except ImportError:
    FastApiMCP = None

# Configure logging format with timestamp
log_config = {
    "version": 1,
    "disable_existing_loggers": False,
    "formatters": {
        "standard": {
            "fmt": "%(asctime)s - %(levelname)s - %(name)s - %(message)s"
        },
        "uvicorn_standard": {
            "fmt": "%(asctime)s - %(levelname)s - %(message)s"
        }
    },
    "handlers": {
        "console": {
            "class": "logging.StreamHandler",
            "formatter": "uvicorn_standard", # Use the new uvicorn_standard formatter
            "stream": "ext://sys.stderr"
        }
    },
    "loggers": {
        "uvicorn": {
            "handlers": ["console"],
            "level": "INFO",
            "propagate": False
        },
        "uvicorn.error": {
            "level": "INFO",
            "handlers": ["console"],
            "propagate": False
        },
        "uvicorn.access": {
            "handlers": ["console"],
            "level": "INFO",
            "propagate": False
        }
    }
}

import logging.config
logging.config.dictConfig(log_config)

logger = logging.getLogger(__name__)
# Function to include routers dynamically
def include_app_routers(application: FastAPI):
    """Include all application routers."""
    # Import available routers
    try:
        from .routers import users
        application.include_router(users.router, prefix="/api/v1/users", tags=["users"])
        logger.info("Users router included successfully")
    except ImportError as e:
        logger.warning(f"Could not import users router: {e}")
    
    # Include admin router
    try:
        from .routers.admin import router as admin_router
        application.include_router(admin_router, prefix="/api/v1", tags=["admin"])
        logger.info("Admin router included successfully")
    except ImportError as e:
        logger.warning(f"Could not import admin router: {e}")
    
    # Include auth router separately for /api/v1/auth endpoints
    try:
        from .routers.users.auth.auth import router as auth_router
        application.include_router(auth_router, prefix="/api/v1", tags=["auth"])
        logger.info("Auth router included successfully")
    except ImportError as e:
        logger.warning(f"Could not import auth router: {e}")
    except Exception as e:
        logger.error(f"Unexpected error with auth router: {e}")
    
    try:
        from .routers import projects
        application.include_router(projects.router, prefix="/api/v1/projects", tags=["projects"])
        logger.info("Projects router included successfully")
    except ImportError as e:
        logger.warning(f"Could not import projects router: {e}")
    
    try:
        from .routers import tasks
        application.include_router(tasks.router, prefix="/api/v1/tasks", tags=["tasks"])
        logger.info("Tasks router included successfully")
    except ImportError as e:
        logger.warning(f"Could not import tasks router: {e}")
    
    try:
        from .routers import comments
        application.include_router(comments.router, prefix="/api/comments", tags=["comments"])
        logger.info("Comments router included successfully")
    except ImportError as e:
        logger.warning(f"Could not import comments router: {e}")
    
    try:
        from .routers import agents
        application.include_router(agents.router, prefix="/api/v1/agents", tags=["agents"])
        logger.info("Agents router included successfully")
    except ImportError as e:
        logger.warning(f"Could not import agents router: {e}")
    
    try:
        from .routers import memory
        application.include_router(memory.router, prefix="/api/memory", tags=["memory"])
        logger.info("Memory router included successfully")
    except ImportError as e:
        logger.warning(f"Could not import memory router: {e}")
    
    try:
        from .routers import mcp
        application.include_router(mcp.router, prefix="/api/mcp", tags=["mcp"])
        logger.info("MCP router included successfully")
    except ImportError as e:
        logger.warning(f"Could not import mcp router: {e}")
    
    try:
        from .routers import rules
        application.include_router(rules.router, prefix="/api/rules", tags=["rules"])
        logger.info("Rules router included successfully")
    except ImportError as e:
        logger.warning(f"Could not import rules router: {e}")
    
    try:
        from .routers import project_templates
        application.include_router(project_templates.router, prefix="/api/templates", tags=["templates"])
        logger.info("Project templates router included successfully")
    except ImportError as e:
        logger.warning(f"Could not import project_templates router: {e}")
    
    try:
        from .routers import audit_logs
        application.include_router(audit_logs.router, prefix="/api/audit-logs", tags=["audit-logs"])
        logger.info("Audit logs router included successfully")
    except ImportError as e:
        logger.warning(f"Could not import audit_logs router: {e}")
    
    logger.info("Router inclusion completed")

@asynccontextmanager
async def lifespan(app: FastAPI):
    """Application lifespan manager."""
    logger.info("Starting Task Manager Backend...")
    
    # Initialize database tables
    try:
        async with engine.begin() as conn:
            await conn.run_sync(Base.metadata.create_all)
        logger.info("Database tables initialized")
    except Exception as e:
        logger.error(f"Failed to initialize database: {e}")
        raise

    # Display MCP server info for developers
    server_addr = os.getenv("MCP_SERVER_ADDRESS", "http://localhost:8000")
    cursor_info = {
        "mcp_server": server_addr,
        "openapi_url": f"{server_addr}/openapi.json",
        "tools_url": f"{server_addr}/mcp-docs"
    }
    logger.info(f"MCP server running at {server_addr}")
    logger.info(f"Cursor IDE integration JSON: {json.dumps(cursor_info)}")

    yield
    # Log routes and MCP tools after startup
    routes_info = []
    for route in app.routes:
        if hasattr(route, "methods"):
            methods = ", ".join(list(route.methods))
        else:
            methods = "N/A"
        routes_info.append(f" - {methods} {route.path} ({getattr(route, 'name', '')})")

    mcp_instance = getattr(app.state, "mcp_instance", None)
    tools_info = []
    if mcp_instance and hasattr(mcp_instance, 'tools'):
        if mcp_instance.tools:
            for tool_name, tool_info in mcp_instance.tools.items():
                tools_info.append(f" - {tool_name}: {tool_info.get('description', '')}")
        else:
            tools_info.append(" No MCP tools registered.")
    else:
        tools_info.append(" MCP Client not available or tools not initialized.")

    startup_dashboard = [
        "\n" + "="*40,
        "Backend Startup Dashboard",
        "="*40,
        "\nAPI Routes:",
        *routes_info,
        "\nMCP Tools:",
        *tools_info,
        "\n" + "="*40
    ]

    for line in startup_dashboard:
        logger.info(line)

    logger.info("Shutting down...")


# Create FastAPI application
app = FastAPI(
    title="Task Manager API",
    version="2.0.0",
    description="Task Manager with MCP integration",
    openapi_url="/openapi.json",
    docs_url=None, # Disable default docs
    redoc_url=None, # Disable default redoc
    lifespan=lifespan
)

# CORS middleware - MOVED BEFORE other middleware and router inclusion
app.add_middleware(
    CORSMiddleware,
    allow_origins=["*"], # Allows all origins
    allow_credentials=True,
    allow_methods=["*"], # Allows all methods
    allow_headers=["*"], # Allows all headers
)

# Initialize middleware - MOVED BEFORE including routers
init_middleware(app)

# Define custom docs and redoc routes *after* middleware init
from fastapi.openapi.docs import get_redoc_html, get_swagger_ui_html

@app.get("/docs", include_in_schema=False)
async def custom_swagger_ui_html():
    html_content = get_swagger_ui_html(
        openapi_url=app.openapi_url,
        title=app.title + " - Swagger UI",
        oauth2_redirect_url=app.swagger_ui_oauth2_redirect_url,
    )
    return Response(
        content=html_content.body,
        headers={
            "Content-Security-Policy": "default-src 'self'; script-src 'self' 'unsafe-inline' https://cdn.jsdelivr.net; style-src 'self' 'unsafe-inline' https://cdn.jsdelivr.net; img-src 'self' https://fastapi.tiangolo.com"
        },
        media_type="text/html"
    )

@app.get("/redoc", include_in_schema=False)
async def custom_redoc_html():
    html_content = get_redoc_html(
        openapi_url=app.openapi_url,
        title=app.title + " - ReDoc",
    )
    return Response(
        content=html_content.body,
        headers={
            "Content-Security-Policy": "default-src 'self'; script-src 'self' 'unsafe-inline' https://cdn.jsdelivr.net; style-src 'self' 'unsafe-inline' https://cdn.jsdelivr.net; img-src 'self' https://fastapi.tiangolo.com"
        },
        media_type="text/html"
    )

# Include routers
include_app_routers(app)
logger.info("Routers included")

# Explicitly rebuild Pydantic models after routers are included
# This helps resolve forward references when schemas have interdependencies
logger.info("Explicitly rebuilding Pydantic models...")
try:
    from .schemas.task import Task
    from .schemas.project import Project 
    from .schemas.agent import Agent, AgentRule
    from .schemas.task_dependency import TaskDependency
    from .schemas.comment import Comment
    from .schemas.file_association import TaskFileAssociation
    from .schemas.memory import MemoryEntity
    from .schemas.user import User
    from .schemas.task_status import TaskStatus
    
    Task.model_rebuild()
    Project.model_rebuild()
    Agent.model_rebuild()
    AgentRule.model_rebuild()
    TaskDependency.model_rebuild()
    Comment.model_rebuild()
    TaskFileAssociation.model_rebuild()
    MemoryEntity.model_rebuild()
    User.model_rebuild()
    TaskStatus.model_rebuild()
    logger.info("Pydantic models rebuilt successfully.")
except Exception as e:
    logger.error(f"Error during Pydantic model rebuild: {e}")
    # Depending on severity, you might want to raise the exception or handle it differently
    # For now, we log it and let the application continue, but it might affect OpenAPI spec


# --- MCP Instance Initialization ---
if FastApiMCP is not None:
    mcp = FastApiMCP(
        app,
        name="Task Manager MCP",
        description="MCP server for task manager",
    )
    mcp.mount()
    app.state.mcp_instance = mcp
else:
    # Mock MCP instance for /mcp-docs
    class MockMCP:
        def __init__(self):
            self.tools = {}
    app.state.mcp_instance = MockMCP()

# --- Health Check and Basic Routes ---
@app.get("/")
async def read_root():
    logger.info("Received request for root endpoint (/).")
    result = {"message": "Welcome to the Task Manager API"}
    logger.info("Successfully processed request for root endpoint (/).")
    return result

@app.get("/health", status_code=status.HTTP_200_OK)
async def health_check(db: Session = Depends(get_db)) -> Dict[str, str]:
    try:
        # Attempt a simple query to check DB connection
        db.execute(text("SELECT 1"))
        db_status = "connected"
    except Exception as e:
        logger.error(f"Database connection error: {e}")
        db_status = "error"
    return {"status": "healthy", "database": db_status}

@app.get("/test-mcp")
async def test_mcp(request: Request) -> Dict[str, Any]:
    return {
        "message": "MCP Test Endpoint",
        "headers": dict(request.headers),
        "client_host": request.client.host if request.client else "unknown"
    }

@app.get("/mcp-docs", tags=["MCP"], summary="MCP Tools and Route Documentation")
async def mcp_docs(request: Request):
    mcp_instance = getattr(request.app.state, "mcp_instance", None)
    tools = getattr(mcp_instance, "tools", {}) if mcp_instance else {}
    # Gather route info
    routes = []
    for route in request.app.routes:
        if route.path in ["/openapi.json", "/docs", "/redoc"]:
            continue
        if hasattr(route, "methods"):
            methods = list(route.methods)
        else:
            methods = []
        routes.append({
            "path": route.path,
            "name": getattr(route, "name", ""),
            "description": getattr(route, "description", ""),
            "methods": methods
        })
    # Generate Markdown documentation
    md = ["# MCP Project Manager Tools Documentation\n"]
    md.append("## Tools\n")
    if tools:
        if isinstance(tools, dict):
            tool_iter = tools.items()
        elif isinstance(tools, list):
            tool_iter = []
            for idx, tool in enumerate(tools):
                if isinstance(tool, dict):
                    name = tool.get("name", f"tool_{idx}")
                    tool_iter.append((name, tool))
        else:
            tool_iter = []

        for tool_name, tool_info in tool_iter:
            md.append(f"- **{tool_name}**: {tool_info.get('description', '')}")
        if not tool_iter:
            md.append("No tools registered.\n")
    else:
        md.append("No tools registered.\n")
    md.append("\n## Routes\n")
    for r in routes:
        md.append(f"- `{r['path']}` ({', '.join(r['methods'])}): {r['name']} - {r['description']}")
    md_doc = "\n".join(md)
    return {
        "tools": tools,
        "routes": routes,
        "mcp_project_manager_tools_documentation": md_doc
    }<|MERGE_RESOLUTION|>--- conflicted
+++ resolved
@@ -1,46 +1,35 @@
-<<<<<<< HEAD
-=======
 import sys
 import os
 
-
->>>>>>> 3c69fb7a
 """
 Task Manager Backend - Simplified Main Application
 """
 import logging
-import os
-import sys
+import json
 from contextlib import asynccontextmanager
 from fastapi import FastAPI, Depends, HTTPException, status, Request, Response
 from fastapi.middleware.cors import CORSMiddleware
 from sqlalchemy.orm import Session
 from sqlalchemy import text
 from typing import Dict, Any
-import json
-
-# Explicitly import schema models to ensure they are loaded early for Pydantic to resolve forward references
+
+# Schema preloading for forward ref resolution
 from .schemas import (
-    task, project, api_responses, task_status, 
+    task, project, api_responses, task_status,
     agent, task_dependency, comment, file_association,
-    memory, user # Assuming these are the main schema modules with interdependencies
+    memory, user
 )
 
-# Local imports
 from .database import get_db, Base, engine
-# Import middleware initialization
 from .middleware import RateLimitMiddleware, SecurityHeadersMiddleware, init_middleware
-
-# Explicitly import models to ensure they are loaded early
 from . import models
 
-# Add import for FastAPI-MCP (mock if not available)
 try:
     from fastapi_mcp import FastApiMCP
 except ImportError:
     FastApiMCP = None
 
-# Configure logging format with timestamp
+# Configure logging
 log_config = {
     "version": 1,
     "disable_existing_loggers": False,
@@ -55,214 +44,122 @@
     "handlers": {
         "console": {
             "class": "logging.StreamHandler",
-            "formatter": "uvicorn_standard", # Use the new uvicorn_standard formatter
+            "formatter": "uvicorn_standard",
             "stream": "ext://sys.stderr"
         }
     },
     "loggers": {
-        "uvicorn": {
-            "handlers": ["console"],
-            "level": "INFO",
-            "propagate": False
-        },
-        "uvicorn.error": {
-            "level": "INFO",
-            "handlers": ["console"],
-            "propagate": False
-        },
-        "uvicorn.access": {
-            "handlers": ["console"],
-            "level": "INFO",
-            "propagate": False
-        }
+        "uvicorn": {"handlers": ["console"], "level": "INFO", "propagate": False},
+        "uvicorn.error": {"handlers": ["console"], "level": "INFO", "propagate": False},
+        "uvicorn.access": {"handlers": ["console"], "level": "INFO", "propagate": False}
     }
 }
-
-import logging.config
 logging.config.dictConfig(log_config)
-
 logger = logging.getLogger(__name__)
-# Function to include routers dynamically
+
 def include_app_routers(application: FastAPI):
-    """Include all application routers."""
-    # Import available routers
     try:
         from .routers import users
         application.include_router(users.router, prefix="/api/v1/users", tags=["users"])
-        logger.info("Users router included successfully")
-    except ImportError as e:
-        logger.warning(f"Could not import users router: {e}")
-    
-    # Include admin router
+    except ImportError as e:
+        logger.warning(f"Users router failed: {e}")
     try:
         from .routers.admin import router as admin_router
         application.include_router(admin_router, prefix="/api/v1", tags=["admin"])
-        logger.info("Admin router included successfully")
-    except ImportError as e:
-        logger.warning(f"Could not import admin router: {e}")
-    
-    # Include auth router separately for /api/v1/auth endpoints
+    except ImportError as e:
+        logger.warning(f"Admin router failed: {e}")
     try:
         from .routers.users.auth.auth import router as auth_router
         application.include_router(auth_router, prefix="/api/v1", tags=["auth"])
-        logger.info("Auth router included successfully")
-    except ImportError as e:
-        logger.warning(f"Could not import auth router: {e}")
-    except Exception as e:
-        logger.error(f"Unexpected error with auth router: {e}")
-    
+    except ImportError as e:
+        logger.warning(f"Auth router failed: {e}")
     try:
         from .routers import projects
         application.include_router(projects.router, prefix="/api/v1/projects", tags=["projects"])
-        logger.info("Projects router included successfully")
-    except ImportError as e:
-        logger.warning(f"Could not import projects router: {e}")
-    
+    except ImportError as e:
+        logger.warning(f"Projects router failed: {e}")
     try:
         from .routers import tasks
         application.include_router(tasks.router, prefix="/api/v1/tasks", tags=["tasks"])
-        logger.info("Tasks router included successfully")
-    except ImportError as e:
-        logger.warning(f"Could not import tasks router: {e}")
-    
+    except ImportError as e:
+        logger.warning(f"Tasks router failed: {e}")
     try:
         from .routers import comments
         application.include_router(comments.router, prefix="/api/comments", tags=["comments"])
-        logger.info("Comments router included successfully")
-    except ImportError as e:
-        logger.warning(f"Could not import comments router: {e}")
-    
+    except ImportError as e:
+        logger.warning(f"Comments router failed: {e}")
     try:
         from .routers import agents
         application.include_router(agents.router, prefix="/api/v1/agents", tags=["agents"])
-        logger.info("Agents router included successfully")
-    except ImportError as e:
-        logger.warning(f"Could not import agents router: {e}")
-    
+    except ImportError as e:
+        logger.warning(f"Agents router failed: {e}")
     try:
         from .routers import memory
         application.include_router(memory.router, prefix="/api/memory", tags=["memory"])
-        logger.info("Memory router included successfully")
-    except ImportError as e:
-        logger.warning(f"Could not import memory router: {e}")
-    
+    except ImportError as e:
+        logger.warning(f"Memory router failed: {e}")
     try:
         from .routers import mcp
         application.include_router(mcp.router, prefix="/api/mcp", tags=["mcp"])
-        logger.info("MCP router included successfully")
-    except ImportError as e:
-        logger.warning(f"Could not import mcp router: {e}")
-    
+    except ImportError as e:
+        logger.warning(f"MCP router failed: {e}")
     try:
         from .routers import rules
         application.include_router(rules.router, prefix="/api/rules", tags=["rules"])
-        logger.info("Rules router included successfully")
-    except ImportError as e:
-        logger.warning(f"Could not import rules router: {e}")
-    
+    except ImportError as e:
+        logger.warning(f"Rules router failed: {e}")
     try:
         from .routers import project_templates
         application.include_router(project_templates.router, prefix="/api/templates", tags=["templates"])
-        logger.info("Project templates router included successfully")
-    except ImportError as e:
-        logger.warning(f"Could not import project_templates router: {e}")
-    
+    except ImportError as e:
+        logger.warning(f"Project templates router failed: {e}")
     try:
         from .routers import audit_logs
         application.include_router(audit_logs.router, prefix="/api/audit-logs", tags=["audit-logs"])
-        logger.info("Audit logs router included successfully")
-    except ImportError as e:
-        logger.warning(f"Could not import audit_logs router: {e}")
-    
-    logger.info("Router inclusion completed")
+    except ImportError as e:
+        logger.warning(f"Audit logs router failed: {e}")
 
 @asynccontextmanager
 async def lifespan(app: FastAPI):
-    """Application lifespan manager."""
-    logger.info("Starting Task Manager Backend...")
-    
-    # Initialize database tables
+    logger.info("Task Manager backend startup initiated.")
     try:
         async with engine.begin() as conn:
             await conn.run_sync(Base.metadata.create_all)
-        logger.info("Database tables initialized")
+        logger.info("Database initialized.")
     except Exception as e:
-        logger.error(f"Failed to initialize database: {e}")
+        logger.error(f"Database init failed: {e}")
         raise
 
-    # Display MCP server info for developers
     server_addr = os.getenv("MCP_SERVER_ADDRESS", "http://localhost:8000")
     cursor_info = {
         "mcp_server": server_addr,
         "openapi_url": f"{server_addr}/openapi.json",
         "tools_url": f"{server_addr}/mcp-docs"
     }
-    logger.info(f"MCP server running at {server_addr}")
-    logger.info(f"Cursor IDE integration JSON: {json.dumps(cursor_info)}")
-
+    logger.info(f"MCP running at {server_addr}")
+    logger.info(f"Cursor IDE JSON: {json.dumps(cursor_info)}")
     yield
-    # Log routes and MCP tools after startup
-    routes_info = []
-    for route in app.routes:
-        if hasattr(route, "methods"):
-            methods = ", ".join(list(route.methods))
-        else:
-            methods = "N/A"
-        routes_info.append(f" - {methods} {route.path} ({getattr(route, 'name', '')})")
-
-    mcp_instance = getattr(app.state, "mcp_instance", None)
-    tools_info = []
-    if mcp_instance and hasattr(mcp_instance, 'tools'):
-        if mcp_instance.tools:
-            for tool_name, tool_info in mcp_instance.tools.items():
-                tools_info.append(f" - {tool_name}: {tool_info.get('description', '')}")
-        else:
-            tools_info.append(" No MCP tools registered.")
-    else:
-        tools_info.append(" MCP Client not available or tools not initialized.")
-
-    startup_dashboard = [
-        "\n" + "="*40,
-        "Backend Startup Dashboard",
-        "="*40,
-        "\nAPI Routes:",
-        *routes_info,
-        "\nMCP Tools:",
-        *tools_info,
-        "\n" + "="*40
-    ]
-
-    for line in startup_dashboard:
-        logger.info(line)
-
-    logger.info("Shutting down...")
-
-
-# Create FastAPI application
+
 app = FastAPI(
     title="Task Manager API",
     version="2.0.0",
     description="Task Manager with MCP integration",
     openapi_url="/openapi.json",
-    docs_url=None, # Disable default docs
-    redoc_url=None, # Disable default redoc
+    docs_url=None,
+    redoc_url=None,
     lifespan=lifespan
 )
 
-# CORS middleware - MOVED BEFORE other middleware and router inclusion
 app.add_middleware(
     CORSMiddleware,
-    allow_origins=["*"], # Allows all origins
+    allow_origins=["*"],
     allow_credentials=True,
-    allow_methods=["*"], # Allows all methods
-    allow_headers=["*"], # Allows all headers
+    allow_methods=["*"],
+    allow_headers=["*"],
 )
-
-# Initialize middleware - MOVED BEFORE including routers
 init_middleware(app)
 
-# Define custom docs and redoc routes *after* middleware init
-from fastapi.openapi.docs import get_redoc_html, get_swagger_ui_html
+from fastapi.openapi.docs import get_swagger_ui_html, get_redoc_html
 
 @app.get("/docs", include_in_schema=False)
 async def custom_swagger_ui_html():
@@ -271,13 +168,7 @@
         title=app.title + " - Swagger UI",
         oauth2_redirect_url=app.swagger_ui_oauth2_redirect_url,
     )
-    return Response(
-        content=html_content.body,
-        headers={
-            "Content-Security-Policy": "default-src 'self'; script-src 'self' 'unsafe-inline' https://cdn.jsdelivr.net; style-src 'self' 'unsafe-inline' https://cdn.jsdelivr.net; img-src 'self' https://fastapi.tiangolo.com"
-        },
-        media_type="text/html"
-    )
+    return Response(content=html_content.body, media_type="text/html")
 
 @app.get("/redoc", include_in_schema=False)
 async def custom_redoc_html():
@@ -285,24 +176,13 @@
         openapi_url=app.openapi_url,
         title=app.title + " - ReDoc",
     )
-    return Response(
-        content=html_content.body,
-        headers={
-            "Content-Security-Policy": "default-src 'self'; script-src 'self' 'unsafe-inline' https://cdn.jsdelivr.net; style-src 'self' 'unsafe-inline' https://cdn.jsdelivr.net; img-src 'self' https://fastapi.tiangolo.com"
-        },
-        media_type="text/html"
-    )
-
-# Include routers
+    return Response(content=html_content.body, media_type="text/html")
+
 include_app_routers(app)
-logger.info("Routers included")
-
-# Explicitly rebuild Pydantic models after routers are included
-# This helps resolve forward references when schemas have interdependencies
-logger.info("Explicitly rebuilding Pydantic models...")
+
 try:
     from .schemas.task import Task
-    from .schemas.project import Project 
+    from .schemas.project import Project
     from .schemas.agent import Agent, AgentRule
     from .schemas.task_dependency import TaskDependency
     from .schemas.comment import Comment
@@ -310,7 +190,7 @@
     from .schemas.memory import MemoryEntity
     from .schemas.user import User
     from .schemas.task_status import TaskStatus
-    
+
     Task.model_rebuild()
     Project.model_rebuild()
     Agent.model_rebuild()
@@ -321,47 +201,29 @@
     MemoryEntity.model_rebuild()
     User.model_rebuild()
     TaskStatus.model_rebuild()
-    logger.info("Pydantic models rebuilt successfully.")
 except Exception as e:
-    logger.error(f"Error during Pydantic model rebuild: {e}")
-    # Depending on severity, you might want to raise the exception or handle it differently
-    # For now, we log it and let the application continue, but it might affect OpenAPI spec
-
-
-# --- MCP Instance Initialization ---
+    logger.warning(f"Pydantic model rebuild failed: {e}")
+
 if FastApiMCP is not None:
-    mcp = FastApiMCP(
-        app,
-        name="Task Manager MCP",
-        description="MCP server for task manager",
-    )
+    mcp = FastApiMCP(app, name="Task Manager MCP", description="MCP server for task manager")
     mcp.mount()
     app.state.mcp_instance = mcp
 else:
-    # Mock MCP instance for /mcp-docs
-    class MockMCP:
-        def __init__(self):
-            self.tools = {}
+    class MockMCP: tools = {}
     app.state.mcp_instance = MockMCP()
 
-# --- Health Check and Basic Routes ---
 @app.get("/")
 async def read_root():
-    logger.info("Received request for root endpoint (/).")
-    result = {"message": "Welcome to the Task Manager API"}
-    logger.info("Successfully processed request for root endpoint (/).")
-    return result
+    return {"message": "Welcome to the Task Manager API"}
 
 @app.get("/health", status_code=status.HTTP_200_OK)
 async def health_check(db: Session = Depends(get_db)) -> Dict[str, str]:
     try:
-        # Attempt a simple query to check DB connection
         db.execute(text("SELECT 1"))
-        db_status = "connected"
+        return {"status": "healthy", "database": "connected"}
     except Exception as e:
-        logger.error(f"Database connection error: {e}")
-        db_status = "error"
-    return {"status": "healthy", "database": db_status}
+        logger.error(f"Health check DB error: {e}")
+        return {"status": "healthy", "database": "error"}
 
 @app.get("/test-mcp")
 async def test_mcp(request: Request) -> Dict[str, Any]:
@@ -371,52 +233,31 @@
         "client_host": request.client.host if request.client else "unknown"
     }
 
-@app.get("/mcp-docs", tags=["MCP"], summary="MCP Tools and Route Documentation")
+@app.get("/mcp-docs", tags=["MCP"])
 async def mcp_docs(request: Request):
     mcp_instance = getattr(request.app.state, "mcp_instance", None)
     tools = getattr(mcp_instance, "tools", {}) if mcp_instance else {}
-    # Gather route info
     routes = []
     for route in request.app.routes:
         if route.path in ["/openapi.json", "/docs", "/redoc"]:
             continue
-        if hasattr(route, "methods"):
-            methods = list(route.methods)
-        else:
-            methods = []
+        methods = list(route.methods) if hasattr(route, "methods") else []
         routes.append({
             "path": route.path,
             "name": getattr(route, "name", ""),
             "description": getattr(route, "description", ""),
             "methods": methods
         })
-    # Generate Markdown documentation
-    md = ["# MCP Project Manager Tools Documentation\n"]
-    md.append("## Tools\n")
-    if tools:
-        if isinstance(tools, dict):
-            tool_iter = tools.items()
-        elif isinstance(tools, list):
-            tool_iter = []
-            for idx, tool in enumerate(tools):
-                if isinstance(tool, dict):
-                    name = tool.get("name", f"tool_{idx}")
-                    tool_iter.append((name, tool))
-        else:
-            tool_iter = []
-
-        for tool_name, tool_info in tool_iter:
-            md.append(f"- **{tool_name}**: {tool_info.get('description', '')}")
-        if not tool_iter:
-            md.append("No tools registered.\n")
-    else:
+    md = ["# MCP Project Manager Tools Documentation\n", "## Tools"]
+    for tool_name, tool_info in (tools.items() if isinstance(tools, dict) else []):
+        md.append(f"- **{tool_name}**: {tool_info.get('description', '')}")
+    if not tools:
         md.append("No tools registered.\n")
-    md.append("\n## Routes\n")
+    md.append("\n## Routes")
     for r in routes:
         md.append(f"- `{r['path']}` ({', '.join(r['methods'])}): {r['name']} - {r['description']}")
-    md_doc = "\n".join(md)
     return {
         "tools": tools,
         "routes": routes,
-        "mcp_project_manager_tools_documentation": md_doc
+        "mcp_project_manager_tools_documentation": "\n".join(md)
     }