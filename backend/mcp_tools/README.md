# Backend MCP Tools (`backend/mcp_tools`)

This directory contains utilities and interfaces specifically designed for integration with the Model Context Protocol (MCP) within the backend. These tools facilitate agent interaction with core backend functionalities like task and project management, and the Memory Service.

Key files:

*   `task_tools.py`: MCP-specific tools for interacting with tasks.
*   `memory_tools.py`: MCP-specific tools for interacting with the Memory Service.
*   `project_tools.py`: MCP-specific tools for interacting with projects.
*   `project_file_tools.py`: Associate memory files with projects.
*   `rule_tools.py`: Tools for managing agent rules and mandates.
*   `agent_handoff_tools.py`: Tools for managing agent handoff criteria.
*   `forbidden_action_tools.py`: Tools for creating and listing forbidden actions for agent roles.
*   `__init__.py`: Initializes the mcp_tools package.

## Architecture Diagram
```mermaid
graph TD
    user((User)) -->|interacts with| frontend(Frontend)
    frontend -->|API requests| backend(Backend)
    backend -->|persists| database[(Database)]
    backend -->|integrates| mcp(MCP Server)
```

## Usage Examples

### Create a Forbidden Action

```python
from backend.mcp_tools.forbidden_action_tools import create_forbidden_action_tool

result = await create_forbidden_action_tool(
    agent_role_id="manager",
    action="deploy_production",
    reason="Only ops may deploy",
    db=session,
)
```

### List Forbidden Actions

```python
from backend.mcp_tools.forbidden_action_tools import list_forbidden_actions_tool

actions = await list_forbidden_actions_tool(agent_role_id="manager", db=session)
```

<!-- File List Start -->
## File List

- `__init__.py`
- `memory_tools.py`
- `project_tools.py`
- `task_tools.py`
- `project_file_tools.py`
- `rule_tools.py`
- `agent_handoff_tools.py`
<<<<<<< HEAD
- `forbidden_action_tools.py`
=======
- `error_protocol_tools.py`
>>>>>>> 787d0758

<!-- File List End -->
<|MERGE_RESOLUTION|>--- conflicted
+++ resolved
@@ -11,6 +11,7 @@
 *   `rule_tools.py`: Tools for managing agent rules and mandates.
 *   `agent_handoff_tools.py`: Tools for managing agent handoff criteria.
 *   `forbidden_action_tools.py`: Tools for creating and listing forbidden actions for agent roles.
+*   `error_protocol_tools.py`: Tools for creating and listing error protocols for agent roles.
 *   `__init__.py`: Initializes the mcp_tools package.
 
 ## Architecture Diagram
@@ -55,10 +56,7 @@
 - `project_file_tools.py`
 - `rule_tools.py`
 - `agent_handoff_tools.py`
-<<<<<<< HEAD
 - `forbidden_action_tools.py`
-=======
 - `error_protocol_tools.py`
->>>>>>> 787d0758
 
 <!-- File List End -->
