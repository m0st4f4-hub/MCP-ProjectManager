"""
Application configuration module.
Handles router configuration and logging setup.
"""

import logging
from pydantic_settings import BaseSettings, SettingsConfigDict
from pydantic import field_validator
import os
from typing import Optional  # Import load_dotenv
from dotenv import load_dotenv  # Import routers  # REMOVED router imports to break circular dependency  # from backend.routers.projects import router as projects_router  # from backend.routers.agents import router as agents_router  # from backend.routers.audit_logs import router as audit_logs_router  # from backend.routers.tasks import router as tasks_router  # from backend.routers.rules import router as rules_router  # from backend.routers.memory import router as memory_router  # from backend.routers.mcp import router as mcp_tools_router  # Load environment variables from a .env file
backend_dir = os.path.dirname(os.path.dirname(__file__))
env_path = os.path.join(backend_dir, '.env')
load_dotenv(env_path)  # Pydantic BaseSettings for application configuration


class Settings(BaseSettings):
    """
    Application settings loaded from environment variables or a .env file.

    This class uses Pydantic's BaseSettings to manage application configuration.
    Settings are loaded from environment variables, with values from a .env file
    taking precedence over defaults defined here.
    """
    DATABASE_URL: str = "sqlite+aiosqlite:///./sql_app.db"  # Default database URL, can be overridden by DATABASE_URL env var in .env
    TEST_DATABASE_URL: Optional[str] = None  # Optional test database URL
    SECRET_KEY: str
    ALGORITHM: str
    ACCESS_TOKEN_EXPIRE_MINUTES: int
<<<<<<< HEAD
    REFRESH_TOKEN_EXPIRE_MINUTES: int = 10080  # 60 * 24 * 7 (one week)
=======
    REFRESH_TOKEN_EXPIRE_MINUTES: int = 60 * 24 * 7
>>>>>>> 12bc888d
    DEBUG: bool = False  # Add debug setting
    
    # Rate limiting settings
    RATE_LIMIT_PER_MINUTE: int = 60
    USER_RATE_LIMIT_PER_MINUTE: int = 100

    # OAuth configuration
    OAUTH_CLIENT_ID: str = ""
    OAUTH_CLIENT_SECRET: str = ""
    OAUTH_SERVER_METADATA_URL: str = ""
    OAUTH_REDIRECT_URI: str = "http://localhost:8000/auth/oauth/callback"
    OAUTH_SCOPE: str = "openid email profile"
    
    # CORS configuration
    CORS_ORIGINS: list[str] = ["*"]
    
    # Add other configuration variables here as needed  # Add SettingsConfigDict - Allow extra fields to be more flexible
    model_config = SettingsConfigDict(env_file=".env", extra='ignore')

    @field_validator("CORS_ORIGINS", mode="before")
    @classmethod
    def split_cors_origins(cls, v):
        if isinstance(v, str):
            if not v:
                return ["*"]
            return [origin.strip() for origin in v.split(',') if origin.strip()]
        return v

def __init__(self, **kwargs):
        super().__init__(**kwargs)  # Strip whitespace from string values
        if hasattr(self, 'SECRET_KEY'):
            self.SECRET_KEY = self.SECRET_KEY.strip()
        if hasattr(self, 'ALGORITHM'):
            self.ALGORITHM = self.ALGORITHM.strip()
        for attr in [
            'OAUTH_CLIENT_ID',
            'OAUTH_CLIENT_SECRET',
            'OAUTH_SERVER_METADATA_URL',
            'OAUTH_REDIRECT_URI',
            'OAUTH_SCOPE',
        ]:
            if hasattr(self, attr) and getattr(self, attr):
                setattr(self, attr, getattr(self, attr).strip())

settings = Settings()


def validate_settings(cfg: Settings = settings) -> None:
    """Ensure required settings values are present."""
    missing = []
    if not getattr(cfg, "SECRET_KEY", ""):  # pragma: no cover - simple check
        missing.append("SECRET_KEY")
    if not getattr(cfg, "ALGORITHM", ""):
        missing.append("ALGORITHM")
    if missing:
        raise ValueError(
            "Missing required configuration values: " + ", ".join(missing)
        )

def configure_logging():
    """
    Configure application logging.
    """
    logging.basicConfig(
        level=logging.INFO,
        format='%(asctime)s - %(name)s - %(levelname)s - %(message)s',
        handlers=[
            logging.StreamHandler(),
            logging.FileHandler('task_manager.log', mode='a')
        ]
    )  # REMOVED configure_routers function to break circular dependency  # def configure_routers(app: FastAPI):  # """  # Configure and include all routers in the FastAPI app.  # """  # # API v1 routers  # routers = [  # (projects_router, "projects"),  # (tasks_router, "tasks"),  # (agents_router, "agents"),  # (audit_logs_router, "audit"),  # (rules_router, "rules"),  # (memory_router, "memory"),  # (mcp_tools_router, "mcp-tools"),  # ]  # for router, tag in routers:  # app.include_router(  # router,  # prefix="/api/v1",  # tags=[tag.title()]  # )<|MERGE_RESOLUTION|>--- conflicted
+++ resolved
@@ -27,11 +27,7 @@
     SECRET_KEY: str
     ALGORITHM: str
     ACCESS_TOKEN_EXPIRE_MINUTES: int
-<<<<<<< HEAD
-    REFRESH_TOKEN_EXPIRE_MINUTES: int = 10080  # 60 * 24 * 7 (one week)
-=======
     REFRESH_TOKEN_EXPIRE_MINUTES: int = 60 * 24 * 7
->>>>>>> 12bc888d
     DEBUG: bool = False  # Add debug setting
     
     # Rate limiting settings
