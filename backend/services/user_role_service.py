--- conflicted
+++ resolved
@@ -1,29 +1,14 @@
 from sqlalchemy.orm import Session
-<<<<<<< HEAD
-from .. import models
-=======
->>>>>>> 67b99dc3
 from typing import List, Optional
 
 from .. import models
 
 
 class UserRoleService:
-<<<<<<< HEAD
     def __init__(self, db: Session):
         self.db = db
 
     def assign_role_to_user(self, user_id: str, role_name: str) -> Optional[models.UserRole]:
-=======
-    """Service for managing user role assignments."""
-
-    def __init__(self, db: Session) -> None:
-        """Initialize the service with a database session."""
-        self.db = db
-
-    def assign_role_to_user(self, user_id: str, role_name: str) -> models.UserRole:
-        """Assign a role to a user if it is not already assigned."""
->>>>>>> 67b99dc3
         existing_role = (
             self.db.query(models.UserRole)
             .filter(
@@ -41,32 +26,7 @@
         self.db.refresh(db_user_role)
         return db_user_role
 
-<<<<<<< HEAD
     def remove_role_from_user(self, user_id: str, role_name: str) -> bool:
-=======
-    def update_user_role(
-        self, user_id: str, old_role_name: str, new_role_name: str
-    ) -> Optional[models.UserRole]:
-        """Update a user's role name."""
-        db_user_role = (
-            self.db.query(models.UserRole)
-            .filter(
-                models.UserRole.user_id == user_id,
-                models.UserRole.role_name == old_role_name,
-            )
-            .first()
-        )
-        if not db_user_role:
-            return None
-
-        db_user_role.role_name = new_role_name
-        self.db.commit()
-        self.db.refresh(db_user_role)
-        return db_user_role
-
-    def delete_user_role(self, user_id: str, role_name: str) -> bool:
-        """Delete a specific role from a user."""
->>>>>>> 67b99dc3
         db_user_role = (
             self.db.query(models.UserRole)
             .filter(
@@ -75,7 +35,6 @@
             )
             .first()
         )
-<<<<<<< HEAD
         if db_user_role:
             self.db.delete(db_user_role)
             self.db.commit()
@@ -83,28 +42,6 @@
         return False
 
     def get_user_roles(self, user_id: str) -> List[models.UserRole]:
-=======
-        if not db_user_role:
-            return False
-
-        self.db.delete(db_user_role)
-        self.db.commit()
-        return True
-
-    def remove_role_from_user(self, user_id: str, role_name: str) -> bool:
-        """Alias for :meth:`delete_user_role`."""
-        return self.delete_user_role(user_id, role_name)
-
-    def list_user_roles(self, user_id: Optional[str] = None) -> List[models.UserRole]:
-        """List role assignments, optionally filtered by user."""
-        query = self.db.query(models.UserRole)
-        if user_id is not None:
-            query = query.filter(models.UserRole.user_id == user_id)
-        return query.all()
-
-    def get_user_roles(self, user_id: str) -> List[models.UserRole]:
-        """Return all roles assigned to a user."""
->>>>>>> 67b99dc3
         return (
             self.db.query(models.UserRole)
             .filter(models.UserRole.user_id == user_id)
@@ -112,10 +49,6 @@
         )
 
     def has_role(self, user_id: str, role_name: str) -> bool:
-<<<<<<< HEAD
-=======
-        """Check whether a user has a specific role."""
->>>>>>> 67b99dc3
         return (
             self.db.query(models.UserRole)
             .filter(
