from typing import List, Optional, Dict, Any
import logging
import os
import httpx

from fastapi import HTTPException, status
from sqlalchemy.orm import Session
from sqlalchemy.exc import IntegrityError

from .. import models
from ..schemas.memory import (
    MemoryEntityCreate,
    MemoryEntityUpdate,
    MemoryObservationCreate,
    MemoryRelationCreate,
    MemoryEntity,
    MemoryRelation,
)
from ..schemas.file_ingest import FileIngestInput
from ..crud.memory import (
    create_memory_entity,
    get_memory_entity,
    get_memory_entities,
    update_memory_entity,
    delete_memory_entity,
)
from ..services.exceptions import EntityNotFoundError

logger = logging.getLogger(__name__)


class MemoryService:
    def __init__(self, db: Session):
        self.db = db

    def create_entity(self, entity_data: MemoryEntityCreate) -> models.MemoryEntity:
        return create_memory_entity(self.db, entity_data)

    def get_entity(self, entity_id: int) -> Optional[models.MemoryEntity]:
        return get_memory_entity(self.db, entity_id)

    def get_memory_entity_by_id(self, entity_id: int) -> Optional[models.MemoryEntity]:
        return self.get_entity(entity_id)

    def get_entities(
        self, skip: int = 0, limit: int = 100
    ) -> List[models.MemoryEntity]:
        return get_memory_entities(self.db, skip, limit)

    def update_entity(
        self, entity_id: int, entity_update: MemoryEntityUpdate
    ) -> Optional[models.MemoryEntity]:
        return update_memory_entity(self.db, entity_id, entity_update)

    def delete_entity(self, entity_id: int) -> bool:
        return delete_memory_entity(self.db, entity_id)

    def ingest_file(
        self, ingest_input: FileIngestInput, user_id: Optional[str] = None
    ) -> models.MemoryEntity:
        file_path = ingest_input.file_path
        try:
            if not os.path.exists(file_path):
                logger.error(
                    f"File not found during ingestion: {file_path}"
                )
                raise HTTPException(
                    status_code=status.HTTP_404_NOT_FOUND,
                    detail=f"File not found: {file_path}",
                )

            file_stat = os.stat(file_path)
            file_info = {
                "filename": os.path.basename(file_path),
                "path": file_path,
                "size": file_stat.st_size,
                "modified_time": file_stat.st_mtime,
                "extension": os.path.splitext(file_path)[1].lower()
            }

            file_content = ""
            if file_info["extension"] in [
                ".txt",
                ".md",
                ".py",
                ".js",
                ".json",
                ".yml",
                ".yaml",
                ".xml",
                ".csv",
            ]:
                try:
                    with open(file_path, 'r', encoding='utf-8') as f:
                        file_content = f.read()
                except UnicodeDecodeError:
                    with open(file_path, 'r', encoding='latin-1') as f:
                        file_content = f.read()
            else:
                file_content = f"Binary file: {file_info['filename']}"

            entity_create = MemoryEntityCreate(
                entity_type="file",
                content=file_content,
                entity_metadata=file_info,
                source="file_ingestion",
                source_metadata={"path": file_path},
                created_by_user_id=user_id
            )
            return self.create_entity(entity_create)
        except Exception as e:
            logger.error(f"Error ingesting file {file_path}: {e}")
            raise HTTPException(
                status_code=status.HTTP_500_INTERNAL_SERVER_ERROR,
                detail=f"Error ingesting file: {str(e)}",
            )

    def ingest_url(
        self, url: str, user_id: Optional[str] = None
    ) -> models.MemoryEntity:
        try:
            response = httpx.get(url)
            response.raise_for_status()
            entity_create = MemoryEntityCreate(
                entity_type="url",
                content=response.text,
                entity_metadata={"url": url, "status_code": response.status_code},
                source="url_ingestion",
                source_metadata={"url": url},
                created_by_user_id=user_id
            )
            return self.create_entity(entity_create)
        except Exception as e:
            logger.error(f"Error ingesting url {url}: {e}")
            raise HTTPException(
                status_code=status.HTTP_500_INTERNAL_SERVER_ERROR,
                detail=f"Error ingesting url: {str(e)}",
            )

    def ingest_text(
        self,
        text: str,
        user_id: Optional[str] = None,
        metadata: Optional[Dict[str, Any]] = None,
    ) -> models.MemoryEntity:
        try:
            entity_create = MemoryEntityCreate(
                entity_type="text",
                content=text,
                entity_metadata=metadata,
                source="text_ingestion",
                source_metadata=None,
                created_by_user_id=user_id
            )
            return self.create_entity(entity_create)
        except Exception as e:
            logger.error(f"Error ingesting text: {e}")
            raise HTTPException(
                status_code=status.HTTP_500_INTERNAL_SERVER_ERROR,
                detail=f"Error ingesting text: {str(e)}",
            )

    def get_file_content(self, entity_id: int) -> str:
        entity = self.get_entity(entity_id)
        if not entity:
            raise EntityNotFoundError("MemoryEntity", entity_id)
        return entity.content or ""

    def get_file_metadata(self, entity_id: int) -> Dict[str, Any]:
        entity = self.get_entity(entity_id)
        if not entity:
            raise HTTPException(
                status_code=status.HTTP_404_NOT_FOUND,
                detail="Entity not found",
            )
        return entity.entity_metadata or {}

    def create_memory_entity(self, entity: MemoryEntityCreate) -> models.MemoryEntity:
        try:
            db_entity = models.MemoryEntity(
                type=entity.type,
                name=entity.name,
                description=entity.description,
                metadata_=entity.metadata_
            )
            self.db.add(db_entity)
            self.db.commit()
            self.db.refresh(db_entity)
            logger.info(f"Created new memory entity: {db_entity.name} ({db_entity.id})")
            return db_entity
        except IntegrityError:
            self.db.rollback()
            raise HTTPException(
                status_code=status.HTTP_400_BAD_REQUEST,
                detail=f"Entity with name '{entity.name}' already exists",
            )
        except Exception as e:
            self.db.rollback()
            logger.error(f"Error creating memory entity: {e}")
            raise HTTPException(
                status_code=status.HTTP_500_INTERNAL_SERVER_ERROR,
                detail="Error creating memory entity",
            )

    def get_memory_entity_by_name(self, name: str) -> Optional[models.MemoryEntity]:
        return (
            self.db.query(models.MemoryEntity)
            .filter(models.MemoryEntity.name == name)
            .first()
        )

    def get_memory_entities(
        self,
        type: Optional[str] = None,
        name: Optional[str] = None,
        skip: int = 0,
        limit: int = 100,
    ) -> List[models.MemoryEntity]:
        query = self.db.query(models.MemoryEntity)
        if type:
            query = query.filter(models.MemoryEntity.type == type)
        if name:
            query = query.filter(models.MemoryEntity.name.ilike(f"%{name}%"))
        return query.offset(skip).limit(limit).all()

    def get_memory_entities_by_type(
        self, entity_type: str, skip: int = 0, limit: int = 100
    ) -> List[models.MemoryEntity]:
        return (
            self.db.query(models.MemoryEntity)
            .filter(models.MemoryEntity.type == entity_type)
            .offset(skip)
            .limit(limit)
            .all()
        )

    def delete_memory_entity(self, entity_id: int) -> Optional[models.MemoryEntity]:
        db_entity = self.get_entity(entity_id)
        if db_entity:
            self.db.delete(db_entity)
            self.db.commit()
            logger.info(f"Deleted memory entity: {entity_id}")
            return db_entity

    def add_observation_to_entity(
        self, entity_id: int, observation: MemoryObservationCreate
    ) -> models.MemoryObservation:
        db_entity = self.get_memory_entity_by_id(entity_id)
        if db_entity is None:
            raise HTTPException(
                status_code=status.HTTP_404_NOT_FOUND,
                detail="Entity not found",
            )

        db_observation = models.MemoryObservation(
            entity_id=entity_id,
            content=observation.content,
            source=observation.source,
            metadata_=observation.metadata_,
            timestamp=observation.timestamp
        )
        self.db.add(db_observation)
        self.db.commit()
        self.db.refresh(db_observation)
        logger.info(f"Added observation to entity {entity_id}: {db_observation.id}")
        return db_observation

    def get_observations(
        self,
        entity_id: Optional[int] = None,
        search_query: Optional[str] = None,
        skip: int = 0,
        limit: int = 100,
    ) -> List[models.MemoryObservation]:
        query = self.db.query(models.MemoryObservation)
        if entity_id is not None:
            query = query.filter(models.MemoryObservation.entity_id == entity_id)
        if search_query:
            query = query.filter(
                models.MemoryObservation.content.ilike(f"%{search_query}%")
            )
        return query.offset(skip).limit(limit).all()

    def create_memory_relation(
        self, relation: MemoryRelationCreate
    ) -> models.MemoryRelation:
        from_entity = self.get_memory_entity_by_id(relation.from_entity_id)
        to_entity = self.get_memory_entity_by_id(relation.to_entity_id)
        if not from_entity:
            raise HTTPException(
                status_code=status.HTTP_404_NOT_FOUND,
                detail=(
                    f"Source entity with ID {relation.from_entity_id} not found"
                ),
            )
        if not to_entity:
            raise HTTPException(
                status_code=status.HTTP_404_NOT_FOUND,
                detail=(
                    f"Target entity with ID {relation.to_entity_id} not found"
                ),
            )

        try:
            db_relation = models.MemoryRelation(
                from_entity_id=relation.from_entity_id,
                to_entity_id=relation.to_entity_id,
                relation_type=relation.relation_type,
                metadata_=relation.metadata_
            )
            self.db.add(db_relation)
            self.db.commit()
            self.db.refresh(db_relation)
            logger.info(f"Created new memory relation: {db_relation.id}")
            return db_relation
        except IntegrityError:
            self.db.rollback()
            raise HTTPException(
                status_code=status.HTTP_400_BAD_REQUEST,
                detail=(
                    f"Relation of type '{relation.relation_type}' already exists "
                    f"between entity {relation.from_entity_id} "
                    f"and entity {relation.to_entity_id}"
                ),
            )
        except Exception as e:
            self.db.rollback()
            logger.error(f"Error creating memory relation: {e}")
            raise HTTPException(
                status_code=status.HTTP_500_INTERNAL_SERVER_ERROR,
                detail="Error creating memory relation",
            )

    def get_memory_relation(
        self, relation_id: int
    ) -> Optional[models.MemoryRelation]:
        return (
            self.db.query(models.MemoryRelation)
            .filter(models.MemoryRelation.id == relation_id)
            .first()
        )

    def get_relations_for_entity(
        self, entity_id: int, relation_type: Optional[str] = None
    ) -> List[models.MemoryRelation]:
        query = self.db.query(models.MemoryRelation).filter(
            (models.MemoryRelation.from_entity_id == entity_id) |
            (models.MemoryRelation.to_entity_id == entity_id)
        )
        if relation_type:
            query = query.filter(models.MemoryRelation.relation_type == relation_type)
        return query.all()

    def delete_memory_relation(
        self, relation_id: int
    ) -> Optional[models.MemoryRelation]:
        db_relation = self.get_memory_relation(relation_id)
        if db_relation:
            self.db.delete(db_relation)
            self.db.commit()
            logger.info(f"Deleted memory relation: {relation_id}")
        return db_relation

    def get_memory_relations_by_type(
        self, relation_type: str, skip: int = 0, limit: int = 100
    ) -> List[models.MemoryRelation]:
        return (
            self.db.query(models.MemoryRelation)
            .filter(models.MemoryRelation.relation_type == relation_type)
            .offset(skip)
            .limit(limit)
            .all()
        )

    def get_memory_relations_between_entities(
        self,
        from_entity_id: int,
        to_entity_id: int,
        relation_type: Optional[str] = None,
        skip: int = 0,
        limit: int = 100,
    ) -> List[models.MemoryRelation]:
        query = self.db.query(models.MemoryRelation).filter(
            models.MemoryRelation.from_entity_id == from_entity_id,
            models.MemoryRelation.to_entity_id == to_entity_id
        )
        if relation_type:
            query = query.filter(models.MemoryRelation.relation_type == relation_type)
        return query.offset(skip).limit(limit).all()

    def search_memory_entities(
        self, query: str, limit: int = 10
    ) -> List[models.MemoryEntity]:
        return self.get_memory_entities(name=query, limit=limit)

<<<<<<< HEAD
    def get_knowledge_graph(self) -> Dict[str, List[Any]]:
        """Return all entities and relations as a simple graph structure."""
        entities = self.db.query(models.MemoryEntity).all()
        relations = self.db.query(models.MemoryRelation).all()
        return {"entities": entities, "relations": relations}
=======
    def get_knowledge_graph(self) -> Dict[str, List[Dict[str, Any]]]:
        """Return all memory entities and relations as a graph structure."""
        entities = self.db.query(models.MemoryEntity).all()
        relations = self.db.query(models.MemoryRelation).all()

        pydantic_entities = [
            MemoryEntity.model_validate(e).model_dump() for e in entities
        ]
        pydantic_relations = [
            MemoryRelation.model_validate(r).model_dump() for r in relations
        ]

        return {"entities": pydantic_entities, "relations": pydantic_relations}
>>>>>>> 766dcba5
<|MERGE_RESOLUTION|>--- conflicted
+++ resolved
@@ -391,26 +391,36 @@
     def search_memory_entities(
         self, query: str, limit: int = 10
     ) -> List[models.MemoryEntity]:
-        return self.get_memory_entities(name=query, limit=limit)
-
-<<<<<<< HEAD
-    def get_knowledge_graph(self) -> Dict[str, List[Any]]:
-        """Return all entities and relations as a simple graph structure."""
+        return (
+            self.db.query(models.MemoryEntity)
+            .filter(models.MemoryEntity.content.ilike(f"%{query}%"))
+            .limit(limit)
+            .all()
+        )
+
+    def get_knowledge_graph(self) -> Dict[str, List[Dict[str, Any]]]:
+        nodes = []
+        edges = []
+
         entities = self.db.query(models.MemoryEntity).all()
         relations = self.db.query(models.MemoryRelation).all()
-        return {"entities": entities, "relations": relations}
-=======
-    def get_knowledge_graph(self) -> Dict[str, List[Dict[str, Any]]]:
-        """Return all memory entities and relations as a graph structure."""
-        entities = self.db.query(models.MemoryEntity).all()
-        relations = self.db.query(models.MemoryRelation).all()
-
-        pydantic_entities = [
-            MemoryEntity.model_validate(e).model_dump() for e in entities
-        ]
-        pydantic_relations = [
-            MemoryRelation.model_validate(r).model_dump() for r in relations
-        ]
-
-        return {"entities": pydantic_entities, "relations": pydantic_relations}
->>>>>>> 766dcba5
+
+        for entity in entities:
+            nodes.append({
+                "id": entity.id,
+                "type": entity.type,
+                "name": entity.name,
+                "description": entity.description,
+                "metadata": entity.metadata_
+            })
+
+        for relation in relations:
+            edges.append({
+                "id": relation.id,
+                "from": relation.from_entity_id,
+                "to": relation.to_entity_id,
+                "type": relation.relation_type,
+                "description": relation.metadata_,
+                "metadata": relation.metadata_
+            })
+        return {"nodes": nodes, "edges": edges}