--- conflicted
+++ resolved
@@ -338,59 +338,36 @@
         db_observation = await self.db.query(models.MemoryObservation).filter(models.MemoryObservation.id == observation_id).first()
         if not db_observation:
             return None
-        for key, value in observation_update.model_dump(exclude_unset=True).items():
-            setattr(db_observation, key, value)
-        await self.db.commit()
-        await self.db.refresh(db_observation)
-        logger.info(f"Updated observation {observation_id}")
-        return db_observation
-
-<<<<<<< HEAD
+
+        update_data = observation_update.model_dump(exclude_unset=True)
+        for field, value in update_data.items():
+            setattr(db_observation, field, value)
+
+        try:
+            await self.db.commit()
+            await self.db.refresh(db_observation)
+            logger.info(f"Updated memory observation: {observation_id}")
+            return db_observation
+        except Exception as e:
+            await self.db.rollback()
+            logger.error(f"Error updating memory observation {observation_id}: {e}")
+            raise ServiceError("Error updating memory observation")
+
     async def delete_observation(self, observation_id: int) -> bool:
         db_observation = await self.db.query(models.MemoryObservation).filter(models.MemoryObservation.id == observation_id).first()
         if not db_observation:
             return False
-        await self.db.delete(db_observation)
-        await self.db.commit()
-        logger.info(f"Deleted observation {observation_id}")
-        return True
+        try:
+            await self.db.delete(db_observation)
+            await self.db.commit()
+            logger.info(f"Deleted memory observation: {observation_id}")
+            return True
+        except Exception as e:
+            await self.db.rollback()
+            logger.error(f"Error deleting memory observation {observation_id}: {e}")
+            raise ServiceError("Error deleting memory observation")
 
     async def create_memory_relation(
-=======
-    def update_observation(
-        self, observation_id: int, observation_update: MemoryObservationCreate
-    ) -> Optional[models.MemoryObservation]:
-        db_observation = (
-            self.db.query(models.MemoryObservation)
-            .filter(models.MemoryObservation.id == observation_id)
-            .first()
-        )
-        if not db_observation:
-            return None
-
-        update_data = observation_update.model_dump(exclude_unset=True)
-        for field, value in update_data.items():
-            setattr(db_observation, field, value)
-
-        self.db.commit()
-        self.db.refresh(db_observation)
-        logger.info(f"Updated memory observation: {observation_id}")
-        return db_observation
-
-    def delete_observation(self, observation_id: int) -> Optional[models.MemoryObservation]:
-        db_observation = (
-            self.db.query(models.MemoryObservation)
-            .filter(models.MemoryObservation.id == observation_id)
-            .first()
-        )
-        if db_observation:
-            self.db.delete(db_observation)
-            self.db.commit()
-            logger.info(f"Deleted memory observation: {observation_id}")
-        return db_observation
-
-    def create_memory_relation(
->>>>>>> 270e1346
         self, relation: MemoryRelationCreate
     ) -> models.MemoryRelation:
         try:
