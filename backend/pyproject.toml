--- conflicted
+++ resolved
@@ -21,10 +21,7 @@
 aiosqlite = "*"
 aiohttp = "*"
 httpx = "*"
-<<<<<<< HEAD
-=======
 prometheus-client = "*"
->>>>>>> bf4a7d52
 authlib = "*"
 
 [tool.poetry.group.dev.dependencies]
