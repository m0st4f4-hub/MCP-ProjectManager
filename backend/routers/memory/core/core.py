--- conflicted
+++ resolved
@@ -1,5 +1,3 @@
-# Task ID: <taskId>  # Agent Role: ImplementationSpecialist  # Request ID: <requestId>  # Project: task-manager  # Timestamp: <timestamp>
-
 from fastapi import APIRouter, Depends, HTTPException, status, Query, Path, Body
 from sqlalchemy.orm import Session
 from typing import List, Optional, Dict, Any
@@ -13,24 +11,28 @@
     DuplicateEntityError,
     ValidationError
 )
-from ....auth import get_current_active_user  # Assuming this exists
-from ....models import User as UserModel  # For type hinting current_user
+from ....auth import get_current_active_user
+from ....models import User as UserModel
 
 router = APIRouter(
-    prefix="/entities",  # Prefix specifically for core entity operations
+    prefix="/entities",
     tags=["Memory Entities"],
 )
 
+
 def get_memory_service(db: Session = Depends(get_db)) -> MemoryService:
-    return MemoryService(db)  # Endpoint for creating a MemoryEntity
+    return MemoryService(db)
+
+
+# =============================
+# CRUD Endpoints
+# =============================
+
 @router.post("/", response_model=MemoryEntity, status_code=status.HTTP_201_CREATED)
-
-
 def create_memory_entity_endpoint(
     entity_data: MemoryEntityCreate,
     memory_service: MemoryService = Depends(get_memory_service),
 ):
-    """Create a new MemoryEntity."""
     try:
         return memory_service.create_entity(entity_data)
     except DuplicateEntityError as e:
@@ -38,18 +40,14 @@
     except ValidationError as e:
         raise HTTPException(status_code=400, detail=str(e))
     except Exception as e:
-        raise HTTPException(
-            status_code=500,
-            detail=f"Internal server error: {e}"
-        )  # Endpoint for getting a MemoryEntity by ID
+        raise HTTPException(status_code=500, detail=f"Internal server error: {e}")
+
+
 @router.get("/{entity_id}", response_model=MemoryEntity)
-
-
 def read_memory_entity_endpoint(
-    entity_id: int = Path(..., description="ID of the MemoryEntity"),
-    memory_service: MemoryService = Depends(get_memory_service)
-):
-    """Retrieve a MemoryEntity by ID."""
+    entity_id: int = Path(...),
+    memory_service: MemoryService = Depends(get_memory_service),
+):
     try:
         db_entity = memory_service.get_entity(entity_id)
         if db_entity is None:
@@ -58,56 +56,42 @@
     except EntityNotFoundError as e:
         raise HTTPException(status_code=404, detail=str(e))
     except Exception as e:
-        raise HTTPException(
-            status_code=500,
-            detail=f"Internal server error: {e}"
-        )  # Endpoint for listing MemoryEntities
+        raise HTTPException(status_code=500, detail=f"Internal server error: {e}")
+
+
 @router.get("/", response_model=List[MemoryEntity])
-
-
 def list_memory_entities_endpoint(
-    type: Optional[str] = Query(None, description="Optional entity type to filter by."),
-    name: Optional[str] = Query(None, description="Optional entity name (partial match) to filter by."),
-    skip: int = Query(0, description="The number of items to skip before returning"
-        "results."),
-    limit: int = Query(100, description="The maximum number of items to return."),
-    memory_service: MemoryService = Depends(get_memory_service)
-):
-    """Retrieve a list of MemoryEntities."""
+    type: Optional[str] = Query(None),
+    name: Optional[str] = Query(None),
+    skip: int = Query(0),
+    limit: int = Query(100),
+    memory_service: MemoryService = Depends(get_memory_service),
+):
     try:
         return memory_service.get_entities(type=type, name=name, skip=skip, limit=limit)
     except Exception as e:
-        raise HTTPException(
-            status_code=500,
-            detail=f"Internal server error: {e}"
-        )  # Endpoint for getting MemoryEntities by type
+        raise HTTPException(status_code=500, detail=f"Internal server error: {e}")
+
+
 @router.get("/by-type/{entity_type}", response_model=List[MemoryEntity])
-
-
 def read_entities_by_type(
-    entity_type: str = Path(..., description="The type of entities to filter by."),
-    memory_service: MemoryService = Depends(get_memory_service),
-    skip: int = Query(0, description="The number of items to skip before returning"
-        "results."),
-    limit: int = Query(100, description="The maximum number of items to return."),
-):
-    """Retrieve a list of memory entities filtered by type."""
+    entity_type: str = Path(...),
+    memory_service: MemoryService = Depends(get_memory_service),
+    skip: int = Query(0),
+    limit: int = Query(100),
+):
     try:
         return memory_service.get_entities_by_type(entity_type=entity_type, skip=skip, limit=limit)
     except Exception as e:
-        raise HTTPException(
-            status_code=500,
-            detail=f"Internal server error: {e}"
-        )  # Endpoint for updating a MemoryEntity
+        raise HTTPException(status_code=500, detail=f"Internal server error: {e}")
+
+
 @router.put("/{entity_id}", response_model=MemoryEntity)
-
-
 def update_memory_entity_endpoint(
     entity_update: MemoryEntityUpdate,
-    entity_id: int = Path(..., description="ID of the MemoryEntity"),
-    memory_service: MemoryService = Depends(get_memory_service),
-):
-    """Update a MemoryEntity by ID."""
+    entity_id: int = Path(...),
+    memory_service: MemoryService = Depends(get_memory_service),
+):
     try:
         db_entity = memory_service.update_entity(entity_id, entity_update)
         if db_entity is None:
@@ -116,18 +100,14 @@
     except EntityNotFoundError as e:
         raise HTTPException(status_code=404, detail=str(e))
     except Exception as e:
-        raise HTTPException(
-            status_code=500,
-            detail=f"Internal server error: {e}"
-        )  # Endpoint for deleting a MemoryEntity
+        raise HTTPException(status_code=500, detail=f"Internal server error: {e}")
+
+
 @router.delete("/{entity_id}", status_code=status.HTTP_204_NO_CONTENT)
-
-
 def delete_memory_entity_endpoint(
-    entity_id: int = Path(..., description="ID of the MemoryEntity"),
-    memory_service: MemoryService = Depends(get_memory_service),
-):
-    """Delete a MemoryEntity by ID."""
+    entity_id: int = Path(...),
+    memory_service: MemoryService = Depends(get_memory_service),
+):
     try:
         success = memory_service.delete_entity(entity_id)
         if not success:
@@ -136,54 +116,40 @@
     except EntityNotFoundError as e:
         raise HTTPException(status_code=404, detail=str(e))
     except Exception as e:
-        raise HTTPException(
-            status_code=500,
-            detail=f"Internal server error: {e}"
-        )  # Endpoint for file ingestion
+        raise HTTPException(status_code=500, detail=f"Internal server error: {e}")
+
+
+# =============================
+# Ingestion Inputs
+# =============================
 
 class FileIngestInput(BaseModel):
     file_path: str = Field(..., description="Absolute path to the file to ingest.")
 
-class TextIngestInput(BaseModel):
-    text: str = Field(..., description="Raw text to store as a memory entity.")
-
-@router.post("/ingest/file", response_model=MemoryEntity, status_code=status.HTTP_201_CREATED)
-
-
-def ingest_file_endpoint(
-    ingest_input: FileIngestInput = Body(..., description="Input data for file ingestion."),
-    memory_service: MemoryService = Depends(get_memory_service),
-    current_user: UserModel = Depends(get_current_active_user)  # Protect endpoint
-):
-    """Ingest a file into the Knowledge Graph.
-
-    Reads the file content and metadata and creates a MemoryEntity.
-    Requires authentication.
-    """
-    try:  # Delegate ingestion to the service layer
-        db_entity = memory_service.ingest_file(file_path=ingest_input.file_path, user_id=current_user.id)
-        return db_entity
-    except Exception as e:  # TODO: Handle specific file reading/metadata extraction errors more gracefully
-        raise HTTPException(status_code=status.HTTP_500_INTERNAL_SERVER_ERROR, detail=f"Failed to ingest file: {e}")
-
-<<<<<<< HEAD
-@router.post("/ingest/text", response_model=MemoryEntity, status_code=status.HTTP_201_CREATED)
-def ingest_text_endpoint(
-    ingest_input: TextIngestInput = Body(..., description="Input data for text ingestion."),
-    memory_service: MemoryService = Depends(get_memory_service),
-    current_user: UserModel = Depends(get_current_active_user),
-):
-    """Create a MemoryEntity from raw text."""
-    try:
-        return memory_service.ingest_text(text=ingest_input.text, user_id=current_user.id)
-    except Exception as e:
-        raise HTTPException(status_code=status.HTTP_500_INTERNAL_SERVER_ERROR, detail=f"Failed to ingest text: {e}")
-
-@router.get("/{entity_id}/file", response_model=str)
-=======
 
 class UrlIngestInput(BaseModel):
     url: str = Field(..., description="URL to ingest")
+
+
+class TextIngestInput(BaseModel):
+    text: str = Field(..., description="Text snippet to ingest")
+    metadata: Optional[Dict[str, Any]] = Field(None, description="Optional metadata")
+
+
+# =============================
+# Ingestion Endpoints
+# =============================
+
+@router.post("/ingest/file", response_model=MemoryEntity, status_code=status.HTTP_201_CREATED)
+def ingest_file_endpoint(
+    ingest_input: FileIngestInput,
+    memory_service: MemoryService = Depends(get_memory_service),
+    current_user: UserModel = Depends(get_current_active_user),
+):
+    try:
+        return memory_service.ingest_file(file_path=ingest_input.file_path, user_id=current_user.id)
+    except Exception as e:
+        raise HTTPException(status_code=500, detail=f"Failed to ingest file: {e}")
 
 
 @router.post("/ingest/url", response_model=MemoryEntity, status_code=status.HTTP_201_CREATED)
@@ -192,16 +158,10 @@
     memory_service: MemoryService = Depends(get_memory_service),
     current_user: UserModel = Depends(get_current_active_user),
 ):
-    """Ingest a URL into the Knowledge Graph."""
     try:
         return memory_service.ingest_url(url=ingest_input.url, user_id=current_user.id)
     except Exception as e:
-        raise HTTPException(status_code=status.HTTP_500_INTERNAL_SERVER_ERROR, detail=f"Failed to ingest url: {e}")
-
-
-class TextIngestInput(BaseModel):
-    text: str = Field(..., description="Text snippet to ingest")
-    metadata: Optional[Dict[str, Any]] = Field(None, description="Optional metadata")
+        raise HTTPException(status_code=500, detail=f"Failed to ingest url: {e}")
 
 
 @router.post("/ingest/text", response_model=MemoryEntity, status_code=status.HTTP_201_CREATED)
@@ -210,7 +170,6 @@
     memory_service: MemoryService = Depends(get_memory_service),
     current_user: UserModel = Depends(get_current_active_user),
 ):
-    """Ingest raw text into the Knowledge Graph."""
     try:
         return memory_service.ingest_text(
             text=ingest_input.text,
@@ -218,43 +177,36 @@
             metadata=ingest_input.metadata,
         )
     except Exception as e:
-        raise HTTPException(status_code=status.HTTP_500_INTERNAL_SERVER_ERROR, detail=f"Failed to ingest text: {e}")
-
+        raise HTTPException(status_code=500, detail=f"Failed to ingest text: {e}")
+
+
+# =============================
+# File Content & Metadata
+# =============================
 
 @router.get("/{entity_id}/content")
->>>>>>> efddff10
 def get_file_content_endpoint(
-    entity_id: int = Path(..., description="ID of the MemoryEntity"),
-    memory_service: MemoryService = Depends(get_memory_service),
-):
-<<<<<<< HEAD
-    """Retrieve stored content for a file entity."""
-    try:
-        return memory_service.get_file_content(entity_id)
-    except EntityNotFoundError as e:
-        raise HTTPException(status_code=404, detail=str(e))
-=======
-    """Retrieve stored file content for an entity."""
+    entity_id: int = Path(...),
+    memory_service: MemoryService = Depends(get_memory_service),
+):
     try:
         content = memory_service.get_file_content(entity_id)
         return {"content": content}
-    except HTTPException:
-        raise
+    except EntityNotFoundError as e:
+        raise HTTPException(status_code=404, detail=str(e))
     except Exception as e:
         raise HTTPException(status_code=500, detail=f"Internal server error: {e}")
 
 
 @router.get("/{entity_id}/metadata")
 def get_file_metadata_endpoint(
-    entity_id: int = Path(..., description="ID of the MemoryEntity"),
-    memory_service: MemoryService = Depends(get_memory_service),
-):
-    """Retrieve stored file metadata for an entity."""
+    entity_id: int = Path(...),
+    memory_service: MemoryService = Depends(get_memory_service),
+):
     try:
         metadata = memory_service.get_file_metadata(entity_id)
         return {"metadata": metadata}
-    except HTTPException:
-        raise
->>>>>>> efddff10
+    except EntityNotFoundError as e:
+        raise HTTPException(status_code=404, detail=str(e))
     except Exception as e:
         raise HTTPException(status_code=500, detail=f"Internal server error: {e}")