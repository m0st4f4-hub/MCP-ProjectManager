--- conflicted
+++ resolved
@@ -1,14 +1,9 @@
-<<<<<<< HEAD
-from fastapi import APIRouter, Depends, Query, Path, status
-=======
-from fastapi import APIRouter, Depends, HTTPException, Query, Path, status
->>>>>>> 270e1346
+from fastapi import APIRouter, Depends, Query, Path, status, HTTPException
 from sqlalchemy.orm import Session
 from typing import List, Optional
-from fastapi import HTTPException
 
 from ....database import get_sync_db as get_db
-from ....services.memory_service import MemoryService  # Assuming observation management is part of memory service
+from ....services.memory_service import MemoryService
 from ....schemas.memory import MemoryObservation, MemoryObservationCreate
 from ....schemas.api_responses import PaginationParams
 from ....services.exceptions import EntityNotFoundError
@@ -23,17 +18,8 @@
 def add_observation(
     observation: MemoryObservationCreate,
     entity_id: int = Path(..., description="The ID of the entity to add the observation to."),
-<<<<<<< HEAD
-    memory_service: MemoryService = Depends(get_memory_service),
+    memory_service: MemoryService = Depends(get_memory_service)
 ):
-    """Add an observation to a memory entity."""
-    db_observation = memory_service.add_observation_to_entity(
-        entity_id=entity_id, observation=observation
-    )
-    return db_observation
-=======
-    memory_service: MemoryService = Depends(get_memory_service)
-): 
     """Add an observation to a memory entity."""
     try:
         db_observation = memory_service.add_observation_to_entity(
@@ -47,7 +33,6 @@
             status_code=500,
             detail=f"Internal server error: {e}"
         )
->>>>>>> 270e1346
 
 @router.get("/observations/", response_model=List[MemoryObservation])
 async def read_observations(
@@ -70,48 +55,6 @@
         )
     except Exception as e:
         raise HTTPException(status_code=500, detail=f"Internal server error: {e}")
-
-@router.put("/observations/{observation_id}", response_model=MemoryObservation)
-def update_observation(
-    observation: MemoryObservationCreate,
-    observation_id: int = Path(..., description="ID of the observation to update."),
-    memory_service: MemoryService = Depends(get_memory_service),
-):
-    """Update an existing memory observation."""
-    db_obs = memory_service.update_observation(observation_id, observation)
-    if db_obs is None:
-        raise EntityNotFoundError("MemoryObservation", observation_id)
-    return db_obs
-
-
-@router.delete("/observations/{observation_id}", response_model=DataResponse[bool])
-def delete_observation(
-    observation_id: int = Path(..., description="ID of the observation to delete."),
-    memory_service: MemoryService = Depends(get_memory_service),
-):
-    """Delete a memory observation."""
-    try:
-<<<<<<< HEAD
-        success = memory_service.delete_observation(observation_id)
-        if not success:
-            raise EntityNotFoundError("MemoryObservation", observation_id)
-        return DataResponse[bool](data=True, message="Memory observation deleted successfully")
-    except EntityNotFoundError as e:
-        raise HTTPException(status_code=404, detail=str(e))
-    except Exception as e:
-        raise HTTPException(status_code=500, detail=f"Internal server error: {e}")
-=======
-        return memory_service.get_observations(
-            entity_id=entity_id,
-            search_query=search_query,
-            skip=skip,
-            limit=limit,
-        )
-    except Exception as e:
-        raise HTTPException(
-            status_code=500,
-            detail=f"Internal server error: {e}"
-        )
 
 @router.put("/observations/{observation_id}", response_model=MemoryObservation)
 def update_observation_endpoint(
@@ -150,5 +93,4 @@
         raise HTTPException(
             status_code=500,
             detail=f"Internal server error: {e}"
-        )
->>>>>>> 270e1346
+        )