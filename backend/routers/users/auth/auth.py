# Task ID: <taskId>  # Agent Role: ImplementationSpecialist  # Request ID: <requestId>  # Project: task-manager  # Timestamp: <timestamp>

<<<<<<< HEAD
from fastapi import APIRouter, Depends, HTTPException, status, Request, Response
=======
from fastapi import APIRouter, Depends, HTTPException, status, Response, Request
>>>>>>> 12bc888d
from fastapi.security import OAuth2PasswordRequestForm
from sqlalchemy.ext.asyncio import AsyncSession
from datetime import timedelta

from backend.database import get_db
from backend.services.user_service import UserService
from backend.services.audit_log_service import AuditLogService
from backend.services.exceptions import AuthorizationError
<<<<<<< HEAD
from backend.config import ACCESS_TOKEN_EXPIRE_MINUTES, OAUTH_REDIRECT_URI, REFRESH_TOKEN_EXPIRE_MINUTES
from backend.auth import create_access_token, create_refresh_token, verify_refresh_token
from backend.security import login_tracker, oauth
from backend.schemas.user import UserCreate
from backend.enums import UserRoleEnum
import uuid
from pydantic import BaseModel
=======
from backend.config import ACCESS_TOKEN_EXPIRE_MINUTES
from backend.auth import (
    create_access_token,
    create_refresh_token,
    verify_refresh_token,
)
from backend.security import login_tracker  # Import specific schema classes from their files
from pydantic import BaseModel  # Placeholder for token related logic (e.g., SECRET_KEY, ALGORITHM, Token schemas)  # Should be moved to a separate auth module later  # SECRET_KEY = "your-secret-key"  # ALGORITHM = "HS256"  # ACCESS_TOKEN_EXPIRE_MINUTES = 30

>>>>>>> 12bc888d

router = APIRouter(
    prefix="/auth",  # Prefix specifically for authentication operations
    tags=["Authentication"],
)


def get_user_service(db: AsyncSession = Depends(get_db)) -> UserService:
    return UserService(db)


def get_audit_log_service(db: AsyncSession = Depends(get_db)) -> AuditLogService:
    return AuditLogService(db)


class Token(BaseModel):
    access_token: str
    token_type: str
    refresh_token: str | None = None # Added for refresh token flow



class LoginRequest(BaseModel):
    username: str
    password: str


@router.post("/token", response_model=Token)
async def login_for_access_token_form(
    response: Response,
    form_data: OAuth2PasswordRequestForm = Depends(),
    user_service: UserService = Depends(get_user_service),
    audit_log_service: AuditLogService = Depends(get_audit_log_service)
):
    """Authenticate user and return access token using form data."""
    return await _authenticate_user(
        form_data.username,
        form_data.password,
        user_service,
        audit_log_service,
        response,
    )
<<<<<<< HEAD

=======
>>>>>>> 12bc888d

@router.post("/login", response_model=Token)
async def login_for_access_token_json(
    response: Response,
    login_data: LoginRequest,
    user_service: UserService = Depends(get_user_service),
    audit_log_service: AuditLogService = Depends(get_audit_log_service)
):
    """Authenticate user and return access token using JSON data."""
    return await _authenticate_user(
        login_data.username,
        login_data.password,
        user_service,
        audit_log_service,
        response,
    )

<<<<<<< HEAD

@router.post("/refresh", response_model=Token)
async def refresh_access_token(request: Request, response: Response):
    """Refresh access token using refresh token cookie."""
    refresh_token = request.cookies.get("refresh_token")
    if not refresh_token:
        raise HTTPException(status_code=status.HTTP_401_UNAUTHORIZED, detail="Refresh token missing")
    username = verify_refresh_token(refresh_token)
    access_token = create_access_token(data={"sub": username})
    new_refresh_token = create_refresh_token(data={"sub": username})
    response.set_cookie(
        key="refresh_token",
        value=new_refresh_token,
        httponly=True,
        samesite="lax",
    )
    return {"access_token": access_token, "token_type": "bearer", "refresh_token": new_refresh_token}


=======

@router.post("/refresh", response_model=Token)
async def refresh_access_token(request: Request, response: Response):
    """Refresh access token using refresh token cookie."""
    refresh_token = request.cookies.get("refresh_token")
    if not refresh_token:
        raise HTTPException(status_code=status.HTTP_401_UNAUTHORIZED, detail="Refresh token missing")
    username = verify_refresh_token(refresh_token)
    access_token = create_access_token(data={"sub": username})
    new_refresh_token = create_refresh_token(data={"sub": username})
    response.set_cookie(
        key="refresh_token",
        value=new_refresh_token,
        httponly=True,
        samesite="lax",
    )
    return {"access_token": access_token, "token_type": "bearer"}


>>>>>>> 12bc888d
@router.post("/logout")
async def logout(response: Response):
    """Clear refresh token cookie."""
    response.delete_cookie("refresh_token")
    return {"success": True}

<<<<<<< HEAD

=======
>>>>>>> 12bc888d
async def _authenticate_user(
    username: str,
    password: str,
    user_service: UserService,
    audit_log_service: AuditLogService,
    response: Response,
):
    """Common authentication logic with brute force protection."""
    try:
        user = await user_service.authenticate_user(
            username=username,
            password=password,
        )

        if user:
            # Record successful login
            await login_tracker.record_attempt(username, success=True)

            access_token_expires = timedelta(minutes=ACCESS_TOKEN_EXPIRE_MINUTES)
            access_token = create_access_token(
                data={"sub": user.username}, expires_delta=access_token_expires
            )
<<<<<<< HEAD
            refresh_expires = timedelta(minutes=REFRESH_TOKEN_EXPIRE_MINUTES)
            refresh_token = create_refresh_token(
                data={"sub": user.username}, expires_delta=refresh_expires
            )
            response.set_cookie(
                "refresh_token",
                refresh_token,
                httponly=True,
                secure=True,
                max_age=int(refresh_expires.total_seconds()),
            )
=======
            refresh_token = create_refresh_token(data={"sub": user.username})
            response.set_cookie(
                key="refresh_token",
                value=refresh_token,
                httponly=True,
                samesite="lax",
            )
            
>>>>>>> 12bc888d
            await audit_log_service.create_log(
                action="login_success",
                user_id=user.id,
                details={"username": user.username}
            )
            return {"access_token": access_token, "token_type": "bearer", "refresh_token": refresh_token}
        else:
            # Record failed login
            await login_tracker.record_attempt(username, success=False)
            raise HTTPException(status_code=400, detail="Incorrect username or password")
    except AuthorizationError as e:
        await login_tracker.record_attempt(username, success=False)
        await audit_log_service.create_log(
            action="login_failure",
            details={"username": username, "reason": str(e)}
        )
        raise HTTPException(status_code=401, detail=str(e))


@router.get("/oauth/login")
async def oauth_login(request: Request):
    """Redirect to external OAuth provider."""
    return await oauth.provider.authorize_redirect(request, OAUTH_REDIRECT_URI)


@router.get("/oauth/callback", response_model=Token)
async def oauth_callback(
    request: Request,
    user_service: UserService = Depends(get_user_service),
    audit_log_service: AuditLogService = Depends(get_audit_log_service),
):
    """Handle OAuth callback and issue JWT."""
    try:
        token = await oauth.provider.authorize_access_token(request)
        user_info = await oauth.provider.parse_id_token(request, token)
    except Exception as e:
        raise HTTPException(status_code=400, detail=str(e))

    username = user_info.get("email")
    full_name = user_info.get("name")
    user = await user_service.get_user_by_username(username)
    if not user:
        user_create = UserCreate(
            username=username,
            email=username,
            full_name=full_name,
            password=str(uuid.uuid4()),
            roles=[UserRoleEnum.USER],
        )
        user = await user_service.create_user(user_create)

    await audit_log_service.create_log(
        action="login_success",
        user_id=user.id,
        details={"username": user.username, "method": "oauth"},
    )

    access_token = create_access_token(data={"sub": user.username})
    return {"access_token": access_token, "token_type": "bearer"}<|MERGE_RESOLUTION|>--- conflicted
+++ resolved
@@ -1,10 +1,6 @@
 # Task ID: <taskId>  # Agent Role: ImplementationSpecialist  # Request ID: <requestId>  # Project: task-manager  # Timestamp: <timestamp>
 
-<<<<<<< HEAD
 from fastapi import APIRouter, Depends, HTTPException, status, Request, Response
-=======
-from fastapi import APIRouter, Depends, HTTPException, status, Response, Request
->>>>>>> 12bc888d
 from fastapi.security import OAuth2PasswordRequestForm
 from sqlalchemy.ext.asyncio import AsyncSession
 from datetime import timedelta
@@ -13,7 +9,6 @@
 from backend.services.user_service import UserService
 from backend.services.audit_log_service import AuditLogService
 from backend.services.exceptions import AuthorizationError
-<<<<<<< HEAD
 from backend.config import ACCESS_TOKEN_EXPIRE_MINUTES, OAUTH_REDIRECT_URI, REFRESH_TOKEN_EXPIRE_MINUTES
 from backend.auth import create_access_token, create_refresh_token, verify_refresh_token
 from backend.security import login_tracker, oauth
@@ -21,17 +16,7 @@
 from backend.enums import UserRoleEnum
 import uuid
 from pydantic import BaseModel
-=======
-from backend.config import ACCESS_TOKEN_EXPIRE_MINUTES
-from backend.auth import (
-    create_access_token,
-    create_refresh_token,
-    verify_refresh_token,
-)
-from backend.security import login_tracker  # Import specific schema classes from their files
-from pydantic import BaseModel  # Placeholder for token related logic (e.g., SECRET_KEY, ALGORITHM, Token schemas)  # Should be moved to a separate auth module later  # SECRET_KEY = "your-secret-key"  # ALGORITHM = "HS256"  # ACCESS_TOKEN_EXPIRE_MINUTES = 30
 
->>>>>>> 12bc888d
 
 router = APIRouter(
     prefix="/auth",  # Prefix specifically for authentication operations
@@ -74,10 +59,7 @@
         audit_log_service,
         response,
     )
-<<<<<<< HEAD
 
-=======
->>>>>>> 12bc888d
 
 @router.post("/login", response_model=Token)
 async def login_for_access_token_json(
@@ -95,7 +77,6 @@
         response,
     )
 
-<<<<<<< HEAD
 
 @router.post("/refresh", response_model=Token)
 async def refresh_access_token(request: Request, response: Response):
@@ -115,37 +96,13 @@
     return {"access_token": access_token, "token_type": "bearer", "refresh_token": new_refresh_token}
 
 
-=======
-
-@router.post("/refresh", response_model=Token)
-async def refresh_access_token(request: Request, response: Response):
-    """Refresh access token using refresh token cookie."""
-    refresh_token = request.cookies.get("refresh_token")
-    if not refresh_token:
-        raise HTTPException(status_code=status.HTTP_401_UNAUTHORIZED, detail="Refresh token missing")
-    username = verify_refresh_token(refresh_token)
-    access_token = create_access_token(data={"sub": username})
-    new_refresh_token = create_refresh_token(data={"sub": username})
-    response.set_cookie(
-        key="refresh_token",
-        value=new_refresh_token,
-        httponly=True,
-        samesite="lax",
-    )
-    return {"access_token": access_token, "token_type": "bearer"}
-
-
->>>>>>> 12bc888d
 @router.post("/logout")
 async def logout(response: Response):
     """Clear refresh token cookie."""
     response.delete_cookie("refresh_token")
     return {"success": True}
 
-<<<<<<< HEAD
 
-=======
->>>>>>> 12bc888d
 async def _authenticate_user(
     username: str,
     password: str,
@@ -168,28 +125,19 @@
             access_token = create_access_token(
                 data={"sub": user.username}, expires_delta=access_token_expires
             )
-<<<<<<< HEAD
             refresh_expires = timedelta(minutes=REFRESH_TOKEN_EXPIRE_MINUTES)
             refresh_token = create_refresh_token(
                 data={"sub": user.username}, expires_delta=refresh_expires
             )
             response.set_cookie(
-                "refresh_token",
-                refresh_token,
-                httponly=True,
-                secure=True,
-                max_age=int(refresh_expires.total_seconds()),
-            )
-=======
-            refresh_token = create_refresh_token(data={"sub": user.username})
-            response.set_cookie(
                 key="refresh_token",
                 value=refresh_token,
                 httponly=True,
+                secure=True,
                 samesite="lax",
+                max_age=int(refresh_expires.total_seconds()),
             )
             
->>>>>>> 12bc888d
             await audit_log_service.create_log(
                 action="login_success",
                 user_id=user.id,
