<<<<<<< HEAD
from fastapi import APIRouter, Depends, HTTPException, Query
from sqlalchemy.orm import Session
from typing import List, Optional

from ....database import get_sync_db as get_db
from ....services.agent_forbidden_action_service import AgentForbiddenActionService
from ....models.agent_forbidden_action import AgentForbiddenAction
=======
from typing import List, Optional

from fastapi import APIRouter, Depends, HTTPException
from sqlalchemy.orm import Session
<<<<<<< HEAD

from ....database import get_sync_db as get_db
from ....services.agent_forbidden_action_service import AgentForbiddenActionService
from ....models import AgentForbiddenAction
>>>>>>> main

router = APIRouter()


<<<<<<< HEAD
@router.post("/", response_model=AgentForbiddenAction)
def create_forbidden_action(
    role_id: str,
    action: str,
    reason: Optional[str] = None,
    db: Session = Depends(get_db),
) -> AgentForbiddenAction:
    """Create a forbidden action for an agent role."""
    service = AgentForbiddenActionService(db)
    return service.create_action(role_id, action, reason)


@router.get("/", response_model=List[AgentForbiddenAction])
def list_forbidden_actions(
    role_id: Optional[str] = Query(None, description="Filter by agent role"),
    db: Session = Depends(get_db),
) -> List[AgentForbiddenAction]:
    """List forbidden actions, optionally filtered by role."""
    service = AgentForbiddenActionService(db)
    return service.list_actions(role_id)


@router.delete("/{action_id}")
def delete_forbidden_action(action_id: str, db: Session = Depends(get_db)):
    """Delete a forbidden action by ID."""
    service = AgentForbiddenActionService(db)
    success = service.delete_action(action_id)
=======
def get_service(db: Session = Depends(get_db)) -> AgentForbiddenActionService:
    return AgentForbiddenActionService(db)


@router.post("/{agent_role_id}/forbidden-actions", response_model=AgentForbiddenAction)
def create_forbidden_action(
    agent_role_id: str,
    action: str,
    reason: Optional[str] = None,
    service: AgentForbiddenActionService = Depends(get_service),
) -> AgentForbiddenAction:
    """Add a forbidden action to an agent role."""
    return service.create(agent_role_id, action, reason)


@router.get("/{agent_role_id}/forbidden-actions", response_model=List[AgentForbiddenAction])
def list_forbidden_actions(
    agent_role_id: str,
    service: AgentForbiddenActionService = Depends(get_service),
) -> List[AgentForbiddenAction]:
    """List forbidden actions for an agent role."""
    return service.list(agent_role_id)


@router.delete("/forbidden-actions/{action_id}")
def delete_forbidden_action(
    action_id: str,
    service: AgentForbiddenActionService = Depends(get_service),
) -> dict:
    """Remove a forbidden action."""
    success = service.delete(action_id)
>>>>>>> main
    if not success:
        raise HTTPException(status_code=404, detail="Forbidden action not found")
    return {"message": "Forbidden action removed successfully"}
=======
from ....database import get_sync_db as get_db
from ....schemas.agent_forbidden_action import (
    AgentForbiddenAction,
    AgentForbiddenActionCreate,
)
from ....schemas.api_responses import DataResponse, ListResponse
from ....services.agent_forbidden_action_service import AgentForbiddenActionService

router = APIRouter()


def get_service(db: Session = Depends(get_db)) -> AgentForbiddenActionService:
    return AgentForbiddenActionService(db)


@router.get(
    "/{agent_role_id}/forbidden-actions",
    response_model=ListResponse[AgentForbiddenAction],
    summary="List Forbidden Actions",
    operation_id="list_forbidden_actions",
)
async def list_forbidden_actions_endpoint(
    agent_role_id: str,
    service: AgentForbiddenActionService = Depends(get_service),
):
    actions = await service.list_forbidden_actions(agent_role_id)
    return ListResponse[AgentForbiddenAction](
        data=actions,
        total=len(actions),
        page=1,
        page_size=len(actions),
        has_more=False,
        message="Retrieved forbidden actions",
    )


@router.post(
    "/{agent_role_id}/forbidden-actions",
    response_model=DataResponse[AgentForbiddenAction],
    summary="Create Forbidden Action",
    operation_id="create_forbidden_action",
)
async def create_forbidden_action_endpoint(
    agent_role_id: str,
    action_data: AgentForbiddenActionCreate,
    service: AgentForbiddenActionService = Depends(get_service),
):
    action = await service.create_forbidden_action(
        agent_role_id,
        action_data.action,
        action_data.reason,
    )
    return DataResponse[AgentForbiddenAction](
        data=action,
        message="Forbidden action created successfully",
    )


@router.delete(
    "/forbidden-actions/{action_id}",
    response_model=DataResponse[dict],
    summary="Delete Forbidden Action",
    operation_id="delete_forbidden_action",
)
async def delete_forbidden_action_endpoint(
    action_id: str,
    service: AgentForbiddenActionService = Depends(get_service),
):
    success = await service.delete_forbidden_action(action_id)
    if not success:
        raise HTTPException(status_code=404, detail="Forbidden action not found")
    return DataResponse[dict](
        data={"message": "Forbidden action removed"},
        message="Forbidden action removed",
    )
>>>>>>> 71aaa550
<|MERGE_RESOLUTION|>--- conflicted
+++ resolved
@@ -1,91 +1,8 @@
-<<<<<<< HEAD
+from typing import List, Optional
+
 from fastapi import APIRouter, Depends, HTTPException, Query
 from sqlalchemy.orm import Session
-from typing import List, Optional
 
-from ....database import get_sync_db as get_db
-from ....services.agent_forbidden_action_service import AgentForbiddenActionService
-from ....models.agent_forbidden_action import AgentForbiddenAction
-=======
-from typing import List, Optional
-
-from fastapi import APIRouter, Depends, HTTPException
-from sqlalchemy.orm import Session
-<<<<<<< HEAD
-
-from ....database import get_sync_db as get_db
-from ....services.agent_forbidden_action_service import AgentForbiddenActionService
-from ....models import AgentForbiddenAction
->>>>>>> main
-
-router = APIRouter()
-
-
-<<<<<<< HEAD
-@router.post("/", response_model=AgentForbiddenAction)
-def create_forbidden_action(
-    role_id: str,
-    action: str,
-    reason: Optional[str] = None,
-    db: Session = Depends(get_db),
-) -> AgentForbiddenAction:
-    """Create a forbidden action for an agent role."""
-    service = AgentForbiddenActionService(db)
-    return service.create_action(role_id, action, reason)
-
-
-@router.get("/", response_model=List[AgentForbiddenAction])
-def list_forbidden_actions(
-    role_id: Optional[str] = Query(None, description="Filter by agent role"),
-    db: Session = Depends(get_db),
-) -> List[AgentForbiddenAction]:
-    """List forbidden actions, optionally filtered by role."""
-    service = AgentForbiddenActionService(db)
-    return service.list_actions(role_id)
-
-
-@router.delete("/{action_id}")
-def delete_forbidden_action(action_id: str, db: Session = Depends(get_db)):
-    """Delete a forbidden action by ID."""
-    service = AgentForbiddenActionService(db)
-    success = service.delete_action(action_id)
-=======
-def get_service(db: Session = Depends(get_db)) -> AgentForbiddenActionService:
-    return AgentForbiddenActionService(db)
-
-
-@router.post("/{agent_role_id}/forbidden-actions", response_model=AgentForbiddenAction)
-def create_forbidden_action(
-    agent_role_id: str,
-    action: str,
-    reason: Optional[str] = None,
-    service: AgentForbiddenActionService = Depends(get_service),
-) -> AgentForbiddenAction:
-    """Add a forbidden action to an agent role."""
-    return service.create(agent_role_id, action, reason)
-
-
-@router.get("/{agent_role_id}/forbidden-actions", response_model=List[AgentForbiddenAction])
-def list_forbidden_actions(
-    agent_role_id: str,
-    service: AgentForbiddenActionService = Depends(get_service),
-) -> List[AgentForbiddenAction]:
-    """List forbidden actions for an agent role."""
-    return service.list(agent_role_id)
-
-
-@router.delete("/forbidden-actions/{action_id}")
-def delete_forbidden_action(
-    action_id: str,
-    service: AgentForbiddenActionService = Depends(get_service),
-) -> dict:
-    """Remove a forbidden action."""
-    success = service.delete(action_id)
->>>>>>> main
-    if not success:
-        raise HTTPException(status_code=404, detail="Forbidden action not found")
-    return {"message": "Forbidden action removed successfully"}
-=======
 from ....database import get_sync_db as get_db
 from ....schemas.agent_forbidden_action import (
     AgentForbiddenAction,
@@ -160,5 +77,4 @@
     return DataResponse[dict](
         data={"message": "Forbidden action removed"},
         message="Forbidden action removed",
-    )
->>>>>>> 71aaa550
+    )