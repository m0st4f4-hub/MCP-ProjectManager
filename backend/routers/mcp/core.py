"""
MCP Core Tools Router - Functionality for Project and Task MCP integration.
Provides MCP tool definitions.
"""

from fastapi import APIRouter, Depends, HTTPException, Query, Request
from fastapi.responses import StreamingResponse
import json
from sqlalchemy.orm import Session
from typing import Optional, List, Dict, Any
import uuid
import logging
from functools import wraps
from collections import defaultdict
import asyncio

from ....database import get_sync_db as get_db
from ....services.project_service import ProjectService
from ....services.task_service import TaskService
from ....services.audit_log_service import AuditLogService
from ....services.memory_service import MemoryService
from ....services.project_file_association_service import ProjectFileAssociationService
from ....services.event_publisher import publisher
from ....schemas.project_template import ProjectTemplateCreate
from ....services.rules_service import RulesService
from ....services.agent_handoff_service import AgentHandoffService
from ....services.error_protocol_service import ErrorProtocolService
from ....schemas.project import ProjectCreate
from ....schemas.task import TaskCreate, TaskUpdate
from ....schemas import AgentRuleCreate
from ....schemas.universal_mandate import UniversalMandateCreate
from ....schemas.memory import (
    MemoryEntityCreate,
    MemoryEntityUpdate,
    MemoryObservationCreate,
    MemoryRelationCreate
)
from ....schemas.api_responses import MetricsResponse
from ....schemas.agent_handoff_criteria import AgentHandoffCriteriaCreate
from ....schemas.error_protocol import ErrorProtocolCreate
from ....schemas.mcp_tool_metrics import McpToolMetricsResponse
from ....mcp_tools.forbidden_action_tools import (
    add_forbidden_action_tool,
    list_forbidden_actions_tool,
)
from ....mcp_tools.capability_tools import (
    create_capability_tool,
    list_capabilities_tool,
    delete_capability_tool,
)
from ....schemas.universal_mandate import UniversalMandateCreate
from .... import models
from ....schemas.memory import (
    MemoryEntityCreate,
    MemoryEntityUpdate,
    MemoryObservationCreate,
    MemoryRelationCreate
)

logger = logging.getLogger(__name__)
router = APIRouter(tags=["mcp-tools"])

# In-memory counters for tool usage
tool_counters: Dict[str, int] = defaultdict(int)


def track_tool_usage(name: str):
    """Decorator to increment tool usage counters."""

    def decorator(func):
        @wraps(func)
        async def wrapper(*args, **kwargs):
            tool_counters[name] += 1
            result = await func(*args, **kwargs)
            await publisher.publish({"type": "tool", "name": name})
            return result

        return wrapper

    return decorator


@router.get("/mcp-tools/stream", tags=["mcp-tools"], include_in_schema=False)
async def mcp_tools_stream(request: Request):
    """Stream server events via Server-Sent Events."""
    queue = publisher.subscribe()

    async def event_generator():
        try:
            while True:
                event = await queue.get()
                yield f"data: {json.dumps(event)}\n\n"
        except asyncio.CancelledError:
            pass
        finally:
            publisher.unsubscribe(queue)

    return StreamingResponse(event_generator(), media_type="text/event-stream")


def get_db_session():
    """Database session dependency."""
    db = next(get_db())
    try:
        yield db
    finally:
        db.close()


def get_memory_service(db: Session = Depends(get_db_session)) -> MemoryService:
    return MemoryService(db)


def get_project_file_service(
    db: Session = Depends(get_db_session),
) -> ProjectFileAssociationService:
    return ProjectFileAssociationService(db)


def get_agent_handoff_service(
    db: Session = Depends(get_db_session),
) -> AgentHandoffService:
    return AgentHandoffService(db)


def get_error_protocol_service(
    db: Session = Depends(get_db_session),
) -> ErrorProtocolService:
    return ErrorProtocolService(db)


@router.post(
    "/mcp-tools/project/create",
    tags=["mcp-tools"],
    operation_id="create_project_tool",
)
@track_tool_usage("create_project_tool")
async def mcp_create_project(
    project_data: ProjectCreate,
    db: Session = Depends(get_db_session)
):
    """MCP Tool: Create a new project."""
    try:
        project_service = ProjectService(db)
        existing = project_service.get_project_by_name(project_data.name)
        if existing:
            raise HTTPException(status_code=400, detail="Project already exists")

        project = project_service.create_project(project_data)
        audit_service = AuditLogService(db)
        audit_service.log_action(
            action="project_created",
            entity_type="project",
            entity_id=project.id,
            changes={"name": project.name, "description": project.description}
        )

        return {
            "success": True,
            "project": {
                "id": project.id,
                "name": project.name,
                "description": project.description,
                "created_at": project.created_at.isoformat()
            }
        }
    except Exception as e:
        logger.error(f"MCP create project failed: {e}")
        raise HTTPException(status_code=500, detail=str(e))


@router.post(
    "/mcp-tools/task/create",
    tags=["mcp-tools"],
    operation_id="create_task_tool",
)
@track_tool_usage("create_task_tool")
async def mcp_create_task(
    task_data: TaskCreate,
    db: Session = Depends(get_db_session)
):
    """MCP Tool: Create a new task."""
    try:
        task_service = TaskService(db)
        project_service = ProjectService(db)
        project = project_service.get_project(task_data.project_id)
        if not project:
            raise HTTPException(status_code=404, detail="Project not found")

        task = task_service.create_task(task_data)
        audit_service = AuditLogService(db)
        audit_service.log_action(
            action="task_created",
            entity_type="task",
            entity_id=f"{task.project_id}-{task.task_number}",
            changes={
                "title": task.title,
                "project_id": task.project_id
            }
        )

        return {
            "success": True,
            "task": {
                "project_id": task.project_id,
                "task_number": task.task_number,
                "title": task.title,
                "description": task.description,
                "status": task.status,
                "created_at": task.created_at.isoformat()
            }
        }
    except Exception as e:
        logger.error(f"MCP create task failed: {e}")
        raise HTTPException(status_code=500, detail=str(e))


@router.get(
    "/mcp-tools/projects/list",
    tags=["mcp-tools"],
    operation_id="list_projects_tool",
)
@track_tool_usage("list_projects_tool")
async def mcp_list_projects(
    skip: int = Query(0, ge=0, description="Number of records to skip."),
    limit: int = Query(100, gt=0, description="Maximum records to return."),
    is_archived: Optional[bool] = None,
    db: Session = Depends(get_db_session)
):
    """MCP Tool: List all projects."""
    try:
        project_service = ProjectService(db)
        projects = project_service.get_projects(
            skip=skip,
            limit=limit,
            is_archived=is_archived
        )

        return {
            "success": True,
            "projects": [
                {
                    "id": p.id,
                    "name": p.name,
                    "description": p.description,
                    "task_count": p.task_count,
                    "is_archived": p.is_archived,
                    "created_at": p.created_at.isoformat()
                }
                for p in projects
            ]
        }
    except Exception as e:
        logger.error(f"MCP list projects failed: {e}")
        raise HTTPException(status_code=500, detail=str(e))


@router.get(
    "/mcp-tools/tasks/list",
    tags=["mcp-tools"],
    operation_id="list_tasks_tool",
)
@track_tool_usage("list_tasks_tool")
async def mcp_list_tasks(
    project_id: Optional[str] = None,
    status: Optional[str] = None,
    agent_id: Optional[str] = None,
    skip: int = Query(0, ge=0, description="Number of records to skip."),
    limit: int = Query(100, gt=0, description="Maximum records to return."),
    db: Session = Depends(get_db_session)
):
    """MCP Tool: List tasks with filtering."""
    try:
        task_service = TaskService(db)
        tasks, _ = await task_service.get_tasks(
            project_id=uuid.UUID(project_id) if project_id else None,
            status=status,
            agent_id=agent_id,
            skip=skip,
            limit=limit,
        )
        return {
            "success": True,
            "tasks": [
                {
                    "project_id": t.project_id,
                    "task_number": t.task_number,
                    "title": t.title,
                    "description": t.description,
                    "status": t.status,
                    "agent_id": t.agent_id,
                    "created_at": t.created_at.isoformat()
                }
                for t in tasks
            ]
        }
    except Exception as e:
        logger.error(f"MCP list tasks failed: {e}")
        raise HTTPException(status_code=500, detail=str(e))


@router.post(
    "/mcp-tools/task/update",
    tags=["mcp-tools"],
    operation_id="update_task_tool",
)
<<<<<<< HEAD
@track_tool_usage("update_task_tool")
=======
>>>>>>> a8de2351
async def mcp_update_task(
    project_id: str,
    task_number: int,
    task_update: TaskUpdate,
    db: Session = Depends(get_db_session)
):
    """MCP Tool: Update an existing task."""
    try:
        task_service = TaskService(db)
        task = task_service.update_task(
            project_id=project_id,
            task_number=task_number,
            task_update=task_update
        )
        audit_service = AuditLogService(db)
        audit_service.log_action(
            action="task_updated",
            entity_type="task",
<<<<<<< HEAD
            entity_id=f"{task.project_id}-{task.task_number}",
            changes=task_update.dict(exclude_unset=True)
=======
            entity_id=f"{project_id}-{task_number}",
            changes=task_update.model_dump(exclude_unset=True)
>>>>>>> a8de2351
        )

        return {
            "success": True,
            "task": {
                "project_id": task.project_id,
                "task_number": task.task_number,
                "title": task.title,
                "description": task.description,
                "status": task.status,
                "agent_id": task.agent_id,
<<<<<<< HEAD
                "created_at": task.created_at.isoformat(),
                "updated_at": task.updated_at.isoformat()
            }
        }
    except HTTPException:
        raise
=======
                "updated_at": task.updated_at.isoformat() if task.updated_at else None
            }
        }
>>>>>>> a8de2351
    except Exception as e:
        logger.error(f"MCP update task failed: {e}")
        raise HTTPException(status_code=500, detail=str(e))


<<<<<<< HEAD
@router.delete(
    "/mcp-tools/task/delete",
    tags=["mcp-tools"],
    operation_id="delete_task_tool",
    response_model=DataResponse[bool],
)
@track_tool_usage("delete_task_tool")
=======
@router.post(
    "/mcp-tools/task/delete",
    tags=["mcp-tools"],
    operation_id="delete_task_tool",
)
>>>>>>> a8de2351
async def mcp_delete_task(
    project_id: str,
    task_number: int,
    db: Session = Depends(get_db_session)
):
    """MCP Tool: Delete a task."""
    try:
        task_service = TaskService(db)
<<<<<<< HEAD
        success = task_service.delete_task(project_id, task_number)
        if not success:
            raise HTTPException(status_code=404, detail="Task not found")

=======
        task = task_service.delete_task(
            project_id=project_id,
            task_number=task_number
        )
>>>>>>> a8de2351
        audit_service = AuditLogService(db)
        audit_service.log_action(
            action="task_deleted",
            entity_type="task",
<<<<<<< HEAD
            entity_id=f"{project_id}-{task_number}"
        )

        return DataResponse[bool](data=True, message="Task deleted successfully")
    except HTTPException:
        raise
    except Exception as e:
        logger.error(f"MCP delete task failed: {e}")
        raise HTTPException(status_code=500, detail=str(e))


@router.post(
    "/mcp-tools/project/add-file",
    tags=["mcp-tools"],
    operation_id="add_project_file_tool",
)
@track_tool_usage("add_project_file_tool")
async def mcp_add_project_file(
    project_id: str,
    file_memory_entity_id: int,
    service: ProjectFileAssociationService = Depends(get_project_file_service),
):
    """MCP Tool: Associate a file (from memory) with a project."""
    try:
        association = service.add_file_to_project(project_id, file_memory_entity_id)
        return {
            "success": True,
            "association": {
                "project_id": association.project_id,
                "memory_entity_id": association.memory_entity_id,
                "associated_at": association.associated_at.isoformat(),
            },
        }
    except ValueError as ve:
        raise HTTPException(status_code=400, detail=str(ve))
    except Exception as e:
        logger.error(f"MCP add project file failed: {e}")
        raise HTTPException(status_code=500, detail=str(e))


@router.get(
    "/mcp-tools/project/file/list",
    tags=["mcp-tools"],
    operation_id="list_project_files_tool",
)
@track_tool_usage("list_project_files_tool")
async def mcp_list_project_files(
    project_id: str,
    skip: int = 0,
    limit: int = 100,
    service: ProjectFileAssociationService = Depends(get_project_file_service),
):
    """MCP Tool: List files associated with a project."""
    try:
        associations = await service.get_project_files(project_id, skip, limit)
        return {
            "success": True,
            "files": [
                {
                    "project_id": assoc.project_id,
                    "memory_entity_id": assoc.memory_entity_id,
                    "associated_at": assoc.associated_at.isoformat(),
                }
                for assoc in associations
            ],
        }
    except Exception as e:
        logger.error(f"MCP list project files failed: {e}")
        raise HTTPException(status_code=500, detail=str(e))


@router.delete(
    "/mcp-tools/project/remove-file",
    tags=["mcp-tools"],
    operation_id="remove_project_file_tool",
    response_model=DataResponse[bool],
)
@track_tool_usage("remove_project_file_tool")
async def mcp_remove_project_file(
    project_id: str,
    file_memory_entity_id: int,
    service: ProjectFileAssociationService = Depends(get_project_file_service),
):
    """MCP Tool: Disassociate a file from a project."""
    try:
        success = service.remove_file_from_project(project_id, file_memory_entity_id)
        if not success:
            raise HTTPException(
                status_code=404, detail="File association not found"
            )
        return DataResponse[bool](data=True, message="File removed from project successfully")
    except ValueError as ve:
        raise HTTPException(status_code=400, detail=str(ve))
    except Exception as e:
        logger.error(f"MCP remove project file failed: {e}")
        raise HTTPException(status_code=500, detail=str(e))


@router.post(
    "/mcp-tools/template/create",
    tags=["mcp-tools"],
    operation_id="create_project_template_tool",
)
@track_tool_usage("create_project_template_tool")
async def mcp_create_project_template(
    template_data: ProjectTemplateCreate,
    db: Session = Depends(get_db_session),
):
    """MCP Tool: Create a new project template."""
    try:
        from ...mcp_tools.project_template_tools import create_project_template_tool

        return await create_project_template_tool(template_data, db)
    except Exception as e:
        logger.error(f"MCP create project template failed: {e}")
        raise HTTPException(status_code=500, detail=str(e))


@router.get(
    "/mcp-tools/template/list",
    tags=["mcp-tools"],
    operation_id="list_project_templates_tool",
)
@track_tool_usage("list_project_templates_tool")
async def mcp_list_project_templates(
    skip: int = 0,
    limit: int = 100,
    db: Session = Depends(get_db_session),
):
    """MCP Tool: List all project templates."""
    try:
        from ...mcp_tools.project_template_tools import list_project_templates_tool

        return await list_project_templates_tool(skip, limit, db)
    except Exception as e:
        logger.error(f"MCP list project templates failed: {e}")
        raise HTTPException(status_code=500, detail=str(e))


@router.post(
    "/mcp-tools/template/delete",
    tags=["mcp-tools"],
    operation_id="delete_project_template_tool",
)
@track_tool_usage("delete_project_template_tool")
async def mcp_delete_project_template(
    template_id: str,
    db: Session = Depends(get_db_session),
):
    """MCP Tool: Delete a project template."""
    try:
        from ...mcp_tools.project_template_tools import delete_project_template_tool

        return await delete_project_template_tool(template_id, db)
    except Exception as e:
        logger.error(f"MCP delete project template failed: {e}")
=======
            entity_id=f"{project_id}-{task_number}",
            changes=None
        )

        return {
            "success": True,
            "task": {
                "project_id": task.project_id,
                "task_number": task.task_number,
                "title": task.title,
                "description": task.description,
                "status": task.status
            }
        }
    except Exception as e:
        logger.error(f"MCP delete task failed: {e}")
>>>>>>> a8de2351
        raise HTTPException(status_code=500, detail=str(e))


@router.post(
    "/mcp-tools/memory/add-entity",
    tags=["mcp-tools"],
    operation_id="add_memory_entity_tool",
)
@track_tool_usage("add_memory_entity_tool")
async def mcp_add_memory_entity(
    entity_data: MemoryEntityCreate,
    memory_service: MemoryService = Depends(get_memory_service)
):
    """MCP Tool: Add a new entity to memory."""
    try:
        entity = memory_service.create_entity(entity_data)
        return {
            "success": True,
            "entity": {
                "id": entity.id,
                "name": entity.name,
                "type": entity.type,
                "metadata": entity.metadata,
                "created_at": entity.created_at.isoformat(),
                "updated_at": entity.updated_at.isoformat()
            }
        }
    except ValueError as ve:
        raise HTTPException(status_code=400, detail=str(ve))
    except Exception as e:
        logger.error(f"MCP add memory entity failed: {e}")
        raise HTTPException(status_code=500, detail=str(e))


@router.post(
    "/mcp-tools/memory/update-entity",
    tags=["mcp-tools"],
    operation_id="update_memory_entity_tool",
)
@track_tool_usage("update_memory_entity_tool")
async def mcp_update_memory_entity(
    entity_id: int,
    entity_update: MemoryEntityUpdate,
    memory_service: MemoryService = Depends(get_memory_service)
):
    """MCP Tool: Update an existing memory entity."""
    try:
        entity = memory_service.update_entity(entity_id, entity_update)
        if not entity:
            raise HTTPException(status_code=404, detail="Entity not found")
        return {
            "success": True,
            "entity": {
                "id": entity.id,
                "name": entity.name,
                "type": entity.type,
                "metadata": entity.metadata,
                "created_at": entity.created_at.isoformat(),
                "updated_at": entity.updated_at.isoformat()
            }
        }
    except ValueError as ve:
        raise HTTPException(status_code=400, detail=str(ve))
    except Exception as e:
        logger.error(f"MCP update memory entity failed: {e}")
        raise HTTPException(status_code=500, detail=str(e))


@router.post(
    "/mcp-tools/memory/add-observation",
    tags=["mcp-tools"],
    operation_id="add_memory_observation_tool",
)
@track_tool_usage("add_memory_observation_tool")
async def mcp_add_memory_observation(
    entity_id: int,
    observation_data: MemoryObservationCreate,
    memory_service: MemoryService = Depends(get_memory_service)
):
    """MCP Tool: Add an observation to a memory entity."""
    try:
        observation = memory_service.create_observation(entity_id, observation_data)
        return {
            "success": True,
            "observation": {
                "id": observation.id,
                "entity_id": observation.entity_id,
                "content": observation.content,
                "created_at": observation.created_at.isoformat()
            }
        }
    except ValueError as ve:
        raise HTTPException(status_code=400, detail=str(ve))
    except Exception as e:
        logger.error(f"MCP add memory observation failed: {e}")
        raise HTTPException(status_code=500, detail=str(e))


@router.post(
    "/mcp-tools/memory/add-relation",
    tags=["mcp-tools"],
    operation_id="add_memory_relation_tool",
)
@track_tool_usage("add_memory_relation_tool")
async def mcp_add_memory_relation(
    relation_data: MemoryRelationCreate,
    memory_service: MemoryService = Depends(get_memory_service)
):
    """MCP Tool: Add a relation between two memory entities."""
    try:
        relation = memory_service.create_relation(relation_data)
        return {
            "success": True,
            "relation": {
                "id": relation.id,
                "source_entity_id": relation.source_entity_id,
                "target_entity_id": relation.target_entity_id,
                "type": relation.type,
                "metadata": relation.metadata,
                "created_at": relation.created_at.isoformat()
            }
        }
    except ValueError as ve:
        raise HTTPException(status_code=400, detail=str(ve))
    except Exception as e:
        logger.error(f"MCP add memory relation failed: {e}")
        raise HTTPException(status_code=500, detail=str(e))


@router.get(
    "/mcp-tools/memory/search",
    tags=["mcp-tools"],
    operation_id="search_memory_tool",
)
@track_tool_usage("search_memory_tool")
async def mcp_search_memory(
    query: str,
    limit: int = 10,
    memory_service: MemoryService = Depends(get_memory_service)
):
    """MCP Tool: Search memory for entities matching a query."""
    try:
        results = memory_service.search_entities(query, limit)
        return {
            "success": True,
            "results": [
                {
                    "id": entity.id,
                    "name": entity.name,
                    "type": entity.type,
                    "metadata": entity.metadata,
                    "score": score
                }
                for entity, score in results
            ]
        }
    except Exception as e:
        logger.error(f"MCP search memory failed: {e}")
        raise HTTPException(status_code=500, detail=str(e))


@router.get(
    "/mcp-tools/memory/search-graph",
    tags=["mcp-tools"],
    operation_id="search_graph_tool",
)
@track_tool_usage("search_graph_tool")
async def mcp_search_graph(
    query: str,
    limit: int = 10,
    memory_service: MemoryService = Depends(get_memory_service),
):
    """MCP Tool: Search memory graph."""
    try:
        results = memory_service.search_memory_entities(query, limit=limit)
        return {
            "success": True,
            "results": [
                {
                    "id": r.id,
                    "type": r.type,
                    "name": r.name,
                    "description": r.description,
                }
                for r in results
            ],
        }
    except Exception as e:
        logger.error(f"MCP search graph failed: {e}")
        raise HTTPException(status_code=500, detail=str(e))


@router.get(
    "/mcp-tools/memory/get-content",
    tags=["mcp-tools"],
    operation_id="get_memory_content_tool",
)
@track_tool_usage("get_memory_content_tool")
async def mcp_get_memory_content(
    entity_id: int,
    memory_service: MemoryService = Depends(get_memory_service),
):
    """MCP Tool: Get the content of a memory entity."""
    try:
        content = memory_service.get_entity_content(entity_id)
        return {"success": True, "content": content}
    except ValueError as ve:
        raise HTTPException(status_code=404, detail=str(ve))
    except Exception as e:
        logger.error(f"MCP get memory content failed: {e}")
        raise HTTPException(status_code=500, detail=str(e))


@router.get(
    "/mcp-tools/memory/get-metadata",
    tags=["mcp-tools"],
    operation_id="get_memory_metadata_tool",
)
@track_tool_usage("get_memory_metadata_tool")
async def mcp_get_memory_metadata(
    entity_id: int,
    memory_service: MemoryService = Depends(get_memory_service),
):
    """MCP Tool: Get the metadata of a memory entity."""
    try:
        metadata = memory_service.get_entity_metadata(entity_id)
        return {"success": True, "metadata": metadata}
    except ValueError as ve:
        raise HTTPException(status_code=404, detail=str(ve))
    except Exception as e:
        logger.error(f"MCP get memory metadata failed: {e}")
        raise HTTPException(status_code=500, detail=str(e))


@router.get(
    "/mcp-tools/list",
    tags=["mcp-tools"],
    operation_id="list_mcp_tools_tool",
)
@track_tool_usage("list_mcp_tools_tool")
async def mcp_list_tools():
    """MCP Tool: List all available MCP tools."""
    tools = []
    for route in router.routes:
        if hasattr(route, "name") and route.name.startswith("mcp_"):
            description = (
                route.description.split('\n')[0]
                if route.description
                else "No description"
            )
            tools.append({
                "name": route.name,
                "path": route.path,
                "description": description,
            })
    return {"success": True, "tools": tools}


@router.post(
    "/mcp-tools/rule/mandate/create",
    tags=["mcp-tools"],
    operation_id="create_mandate_tool",
)
@track_tool_usage("create_mandate_tool")
async def mcp_create_mandate(
    mandate: UniversalMandateCreate,
    db: Session = Depends(get_db_session),
):
    """MCP Tool: Create a new universal mandate."""
    try:
        rules_service = RulesService(db)
        created_mandate = rules_service.create_universal_mandate(mandate)
        return {
            "success": True,
            "mandate": {
                "id": created_mandate.id,
                "name": created_mandate.name,
                "description": created_mandate.description,
                "rules": created_mandate.rules,
                "created_at": created_mandate.created_at.isoformat(),
            },
        }
    except Exception as e:
        logger.error(f"MCP create mandate failed: {e}")
        raise HTTPException(status_code=500, detail=str(e))


@router.post(
    "/mcp-tools/rule/agent/create",
    tags=["mcp-tools"],
    operation_id="create_agent_rule_tool",
)
@track_tool_usage("create_agent_rule_tool")
async def mcp_create_agent_rule(
    rule: AgentRuleCreate,
    db: Session = Depends(get_db_session),
):
    """MCP Tool: Create a new agent rule."""
    try:
        rules_service = RulesService(db)
        created_rule = rules_service.create_agent_rule(rule)
        return {
            "success": True,
            "rule": {
                "id": created_rule.id,
                "agent_id": created_rule.agent_id,
                "rule": created_rule.rule,
                "created_at": created_rule.created_at.isoformat(),
            },
        }
    except Exception as e:
        logger.error(f"MCP create agent rule failed: {e}")
        raise HTTPException(status_code=500, detail=str(e))


@router.post(
    "/mcp-tools/handoff/create",
    tags=["mcp-tools"],
    operation_id="create_handoff_criteria_tool",
)
@track_tool_usage("create_handoff_criteria_tool")
async def mcp_create_handoff_criteria(
    criteria: AgentHandoffCriteriaCreate,
    service: AgentHandoffService = Depends(get_agent_handoff_service),
):
    """MCP Tool: Create new agent handoff criteria."""
    try:
        created_criteria = service.create_criteria(criteria)
        return {
            "success": True,
            "criteria": {
                "id": created_criteria.id,
                "agent_role_id": created_criteria.agent_role_id,
                "handoff_to_agent_role_id": created_criteria.handoff_to_agent_role_id,
                "priority": created_criteria.priority,
                "criteria_config": created_criteria.criteria_config,
                "created_at": created_criteria.created_at.isoformat(),
                "updated_at": created_criteria.updated_at.isoformat()
            }
        }
    except ValueError as ve:
        raise HTTPException(status_code=400, detail=str(ve))
    except Exception as e:
        logger.error(f"MCP create handoff criteria tool failed: {e}")
        raise HTTPException(status_code=500, detail=str(e))


@router.get(
    "/mcp-tools/handoff/list",
    tags=["mcp-tools"],
    operation_id="list_handoff_criteria_tool",
)
@track_tool_usage("list_handoff_criteria_tool")
async def mcp_list_handoff_criteria(
    agent_role_id: Optional[str] = Query(None),
    service: AgentHandoffService = Depends(get_agent_handoff_service),
):
    """MCP Tool: List agent handoff criteria."""
    try:
        criteria_list = (
            service.get_criteria_by_agent_role(agent_role_id)
            if agent_role_id
            else service.get_all_criteria()
        )
        return {
            "success": True,
            "criteria": [
                {
                    "id": c.id,
                    "agent_role_id": c.agent_role_id,
                    "handoff_to_agent_role_id": c.handoff_to_agent_role_id,
                    "priority": c.priority,
                    "criteria_config": c.criteria_config,
                    "created_at": c.created_at.isoformat(),
                    "updated_at": c.updated_at.isoformat()
                }
                for c in criteria_list
            ]
        }
    except Exception as e:
        logger.error(f"MCP list handoff criteria tool failed: {e}")
        raise HTTPException(status_code=500, detail=str(e))


@router.delete(
    "/mcp-tools/handoff/delete",
    tags=["mcp-tools"],
    operation_id="delete_handoff_criteria_tool",
    response_model=DataResponse[bool],
)
@track_tool_usage("delete_handoff_criteria_tool")
async def mcp_delete_handoff_criteria(
    criteria_id: str,
    service: AgentHandoffService = Depends(get_agent_handoff_service),
):
    """MCP Tool: Delete agent handoff criteria."""
    try:
        success = service.delete_criteria(criteria_id)
        if not success:
            raise HTTPException(status_code=404, detail="Handoff criteria not found")
        return DataResponse[bool](data=True, message="Handoff criteria deleted successfully")
    except Exception as e:
        logger.error(f"MCP delete handoff criteria tool failed: {e}")
        raise HTTPException(status_code=500, detail=str(e))


@router.post(
    "/mcp-tools/error-protocol/add",
    tags=["mcp-tools"],
    operation_id="add_error_protocol_tool",
)
@track_tool_usage("add_error_protocol_tool")
async def mcp_add_error_protocol(
    role_id: str,
    protocol: ErrorProtocolCreate,
    service: ErrorProtocolService = Depends(get_error_protocol_service),
):
    """MCP Tool: Add an error protocol to an agent role."""
    try:
        created = service.add_protocol(role_id, protocol)
        return {
            "success": True,
            "protocol": {
                "id": created.id,
                "agent_role_id": created.agent_role_id,
                "error_type": created.error_type,
                "protocol": created.protocol,
                "priority": created.priority,
                "is_active": created.is_active,
                "created_at": created.created_at.isoformat(),
            },
        }
    except Exception as e:
        logger.error(f"MCP add error protocol failed: {e}")
        raise HTTPException(status_code=500, detail=str(e))


@router.get(
    "/mcp-tools/error-protocol/list",
    tags=["mcp-tools"],
    operation_id="list_error_protocols_tool",
)
@track_tool_usage("list_error_protocols_tool")
async def mcp_list_error_protocols(
    role_id: Optional[str] = Query(None),
    service: ErrorProtocolService = Depends(get_error_protocol_service),
):
    """MCP Tool: List error protocols."""
    try:
        items = service.list_protocols(role_id)
        return {
            "success": True,
            "protocols": [
                {
                    "id": p.id,
                    "agent_role_id": p.agent_role_id,
                    "error_type": p.error_type,
                    "protocol": p.protocol,
                    "priority": p.priority,
                    "is_active": p.is_active,
                    "created_at": p.created_at.isoformat(),
                }
                for p in items
            ],
        }
    except Exception as e:
        logger.error(f"MCP list error protocols failed: {e}")
        raise HTTPException(status_code=500, detail=str(e))


@router.delete(
    "/mcp-tools/error-protocol/remove",
    tags=["mcp-tools"],
    operation_id="remove_error_protocol_tool",
    response_model=DataResponse[bool],
)
@track_tool_usage("remove_error_protocol_tool")
async def mcp_remove_error_protocol(
    protocol_id: str,
    service: ErrorProtocolService = Depends(get_error_protocol_service),
):
    """MCP Tool: Remove an error protocol."""
    try:
        success = service.remove_protocol(protocol_id)
        if not success:
            raise HTTPException(status_code=404, detail="Error protocol not found")
        return DataResponse[bool](data=True, message="Error protocol removed")
    except HTTPException:
        raise
    except Exception as e:
        logger.error(f"MCP remove error protocol failed: {e}")
        raise HTTPException(status_code=500, detail=str(e))


@router.post(
    "/mcp-tools/forbidden-action/create",
    tags=["mcp-tools"],
    operation_id="create_forbidden_action_tool",
)
@track_tool_usage("create_forbidden_action_tool")
async def mcp_create_forbidden_action(
    agent_role_id: str,
    action: str,
    reason: Optional[str] = None,
    db: Session = Depends(get_db_session),
):
    """MCP Tool: Create a forbidden action for an agent role."""
    try:
        return await add_forbidden_action_tool(
            agent_role_id=agent_role_id,
            action=action,
            reason=reason,
            db=db,
        )
    except Exception as e:
        logger.error(f"MCP create forbidden action failed: {e}")
        raise HTTPException(status_code=500, detail=str(e))


@router.get(
    "/mcp-tools/forbidden-action/list",
    tags=["mcp-tools"],
    operation_id="list_forbidden_actions_tool",
)
@track_tool_usage("list_forbidden_actions_tool")
async def mcp_list_forbidden_actions(
    agent_role_id: Optional[str] = Query(None),
    db: Session = Depends(get_db_session),
):
    """MCP Tool: List forbidden actions for agent roles."""
    try:
        return await list_forbidden_actions_tool(agent_role_id, db)
    except Exception as e:
        logger.error(f"MCP list forbidden actions failed: {e}")
        raise HTTPException(status_code=500, detail=str(e))


@router.post(
    "/mcp-tools/capability/create",
    tags=["mcp-tools"],
    operation_id="create_capability_tool",
)
async def mcp_create_capability(
    agent_role_id: str,
    capability: str,
    description: Optional[str] = None,
    is_active: bool = True,
    db: Session = Depends(get_db_session),
):
    """MCP Tool: Create a capability for an agent role."""
    try:
        return await create_capability_tool(
            agent_role_id=agent_role_id,
            capability=capability,
            description=description,
            is_active=is_active,
            db=db,
        )
    except Exception as e:
        logger.error(f"MCP create capability failed: {e}")
        raise HTTPException(status_code=500, detail=str(e))


@router.get(
    "/mcp-tools/capability/list",
    tags=["mcp-tools"],
    operation_id="list_capabilities_tool",
)
async def mcp_list_capabilities(
    agent_role_id: Optional[str] = Query(None),
    db: Session = Depends(get_db_session),
):
    """MCP Tool: List capabilities for agent roles."""
    try:
        return await list_capabilities_tool(agent_role_id, db)
    except Exception as e:
        logger.error(f"MCP list capabilities failed: {e}")
        raise HTTPException(status_code=500, detail=str(e))


@router.delete(
    "/mcp-tools/capability/delete",
    tags=["mcp-tools"],
    operation_id="delete_capability_tool",
    response_model=DataResponse[bool],
)
async def mcp_delete_capability(
    capability_id: str,
    db: Session = Depends(get_db_session),
):
    """MCP Tool: Delete a capability."""
    try:
        await delete_capability_tool(capability_id, db)
        return DataResponse[bool](data=True, message="Capability deleted")
    except HTTPException:
        raise
    except Exception as e:
        logger.error(f"MCP delete capability failed: {e}")
        raise HTTPException(status_code=500, detail=str(e))


@router.post(
    "/mcp-tools/user-role/assign",
    tags=["mcp-tools"],
    operation_id="assign_role_tool",
)
@track_tool_usage("assign_role_tool")
async def mcp_assign_role(
    user_id: str,
    role_name: str,
    db: Session = Depends(get_db_session),
):
    """MCP Tool: Assign a role to a user."""
    try:
        from ...mcp_tools.user_role_tools import assign_role_tool

        return await assign_role_tool(user_id, role_name, db)
    except Exception as e:
        logger.error(f"MCP assign role failed: {e}")
        raise HTTPException(status_code=500, detail=str(e))


@router.get(
    "/mcp-tools/user-role/list",
    tags=["mcp-tools"],
    operation_id="list_roles_tool",
)
@track_tool_usage("list_roles_tool")
async def mcp_list_roles(
    user_id: str,
    db: Session = Depends(get_db_session),
):
    """MCP Tool: List roles assigned to a user."""
    try:
        from ...mcp_tools.user_role_tools import list_roles_tool

        return await list_roles_tool(user_id, db)
    except Exception as e:
        logger.error(f"MCP list roles failed: {e}")
        raise HTTPException(status_code=500, detail=str(e))


@router.delete(
    "/mcp-tools/user-role/remove",
    tags=["mcp-tools"],
    operation_id="remove_role_tool",
    response_model=DataResponse[bool],
)
@track_tool_usage("remove_role_tool")
async def mcp_remove_role(
    user_id: str,
    role_name: str,
    db: Session = Depends(get_db_session),
):
    """MCP Tool: Remove a role from a user."""
    try:
        from ...mcp_tools.user_role_tools import remove_role_tool

        await remove_role_tool(user_id, role_name, db)
        return DataResponse[bool](data=True, message="Role removed")
    except HTTPException:
        raise
    except Exception as e:
        logger.error(f"MCP remove role failed: {e}")
        raise HTTPException(status_code=500, detail=str(e))


@router.get("/mcp-tools/metrics", tags=["mcp-tools"], operation_id="mcp_tools_metrics")
async def mcp_tools_metrics() -> MetricsResponse:
    """Return usage metrics for MCP tools."""
    return MetricsResponse(metrics=dict(tool_counters))<|MERGE_RESOLUTION|>--- conflicted
+++ resolved
@@ -35,7 +35,7 @@
     MemoryObservationCreate,
     MemoryRelationCreate
 )
-from ....schemas.api_responses import MetricsResponse
+from ....schemas.api_responses import MetricsResponse, DataResponse
 from ....schemas.agent_handoff_criteria import AgentHandoffCriteriaCreate
 from ....schemas.error_protocol import ErrorProtocolCreate
 from ....schemas.mcp_tool_metrics import McpToolMetricsResponse
@@ -48,14 +48,7 @@
     list_capabilities_tool,
     delete_capability_tool,
 )
-from ....schemas.universal_mandate import UniversalMandateCreate
 from .... import models
-from ....schemas.memory import (
-    MemoryEntityCreate,
-    MemoryEntityUpdate,
-    MemoryObservationCreate,
-    MemoryRelationCreate
-)
 
 logger = logging.getLogger(__name__)
 router = APIRouter(tags=["mcp-tools"])
@@ -304,10 +297,7 @@
     tags=["mcp-tools"],
     operation_id="update_task_tool",
 )
-<<<<<<< HEAD
 @track_tool_usage("update_task_tool")
-=======
->>>>>>> a8de2351
 async def mcp_update_task(
     project_id: str,
     task_number: int,
@@ -326,13 +316,8 @@
         audit_service.log_action(
             action="task_updated",
             entity_type="task",
-<<<<<<< HEAD
-            entity_id=f"{task.project_id}-{task.task_number}",
-            changes=task_update.dict(exclude_unset=True)
-=======
             entity_id=f"{project_id}-{task_number}",
             changes=task_update.model_dump(exclude_unset=True)
->>>>>>> a8de2351
         )
 
         return {
@@ -344,24 +329,15 @@
                 "description": task.description,
                 "status": task.status,
                 "agent_id": task.agent_id,
-<<<<<<< HEAD
                 "created_at": task.created_at.isoformat(),
-                "updated_at": task.updated_at.isoformat()
-            }
-        }
-    except HTTPException:
-        raise
-=======
                 "updated_at": task.updated_at.isoformat() if task.updated_at else None
             }
         }
->>>>>>> a8de2351
     except Exception as e:
         logger.error(f"MCP update task failed: {e}")
         raise HTTPException(status_code=500, detail=str(e))
 
 
-<<<<<<< HEAD
 @router.delete(
     "/mcp-tools/task/delete",
     tags=["mcp-tools"],
@@ -369,13 +345,6 @@
     response_model=DataResponse[bool],
 )
 @track_tool_usage("delete_task_tool")
-=======
-@router.post(
-    "/mcp-tools/task/delete",
-    tags=["mcp-tools"],
-    operation_id="delete_task_tool",
-)
->>>>>>> a8de2351
 async def mcp_delete_task(
     project_id: str,
     task_number: int,
@@ -384,22 +353,14 @@
     """MCP Tool: Delete a task."""
     try:
         task_service = TaskService(db)
-<<<<<<< HEAD
         success = task_service.delete_task(project_id, task_number)
         if not success:
             raise HTTPException(status_code=404, detail="Task not found")
 
-=======
-        task = task_service.delete_task(
-            project_id=project_id,
-            task_number=task_number
-        )
->>>>>>> a8de2351
         audit_service = AuditLogService(db)
         audit_service.log_action(
             action="task_deleted",
             entity_type="task",
-<<<<<<< HEAD
             entity_id=f"{project_id}-{task_number}"
         )
 
@@ -556,24 +517,6 @@
         return await delete_project_template_tool(template_id, db)
     except Exception as e:
         logger.error(f"MCP delete project template failed: {e}")
-=======
-            entity_id=f"{project_id}-{task_number}",
-            changes=None
-        )
-
-        return {
-            "success": True,
-            "task": {
-                "project_id": task.project_id,
-                "task_number": task.task_number,
-                "title": task.title,
-                "description": task.description,
-                "status": task.status
-            }
-        }
-    except Exception as e:
-        logger.error(f"MCP delete task failed: {e}")
->>>>>>> a8de2351
         raise HTTPException(status_code=500, detail=str(e))
 
 
