--- conflicted
+++ resolved
@@ -950,8 +950,7 @@
     except HTTPException:
         raise
     except Exception as e:
-<<<<<<< HEAD
-        logger.error(f"MCP delete handoff criteria failed: {e}")
+        logger.error(f"MCP remove error protocol failed: {e}")
         raise HTTPException(status_code=500, detail=str(e))
 
 
@@ -997,7 +996,4 @@
         return await list_forbidden_actions_tool(agent_role_id, db)
     except Exception as e:
         logger.error(f"MCP list forbidden actions failed: {e}")
-=======
-        logger.error(f"MCP remove error protocol failed: {e}")
->>>>>>> 787d0758
         raise HTTPException(status_code=500, detail=str(e))