--- conflicted
+++ resolved
@@ -38,6 +38,7 @@
 from ....schemas.api_responses import MetricsResponse, DataResponse
 from ....schemas.agent_handoff_criteria import AgentHandoffCriteriaCreate
 from ....schemas.error_protocol import ErrorProtocolCreate
+from ....schemas.verification_requirement import VerificationRequirementCreate
 from ....schemas.mcp_tool_metrics import McpToolMetricsResponse
 from ....mcp_tools.forbidden_action_tools import (
     add_forbidden_action_tool,
@@ -47,6 +48,11 @@
     create_capability_tool,
     list_capabilities_tool,
     delete_capability_tool,
+)
+from ....mcp_tools.verification_requirement_tools import (
+    create_verification_requirement_tool,
+    list_verification_requirements_tool,
+    delete_verification_requirement_tool,
 )
 from .... import models
 
@@ -120,6 +126,12 @@
     db: Session = Depends(get_db_session),
 ) -> ErrorProtocolService:
     return ErrorProtocolService(db)
+
+
+def get_verification_requirement_service(
+    db: Session = Depends(get_db_session),
+) -> VerificationRequirementService:
+    return VerificationRequirementService(db)
 
 
 @router.post(
@@ -1055,11 +1067,11 @@
 
 
 @router.post(
-<<<<<<< HEAD
     "/mcp-tools/capability/create",
     tags=["mcp-tools"],
     operation_id="create_capability_tool",
 )
+@track_tool_usage("create_capability_tool")
 async def mcp_create_capability(
     agent_role_id: str,
     capability: str,
@@ -1067,22 +1079,33 @@
     is_active: bool = True,
     db: Session = Depends(get_db_session),
 ):
-    """MCP Tool: Create a capability for an agent role."""
-    try:
-        return await create_capability_tool(
+    """MCP Tool: Create a new agent capability."""
+    try:
+        rules_service = RulesService(db)
+        capability_obj = rules_service.create_agent_capability(
             agent_role_id=agent_role_id,
             capability=capability,
             description=description,
             is_active=is_active,
-            db=db,
         )
+        return {
+            "success": True,
+            "capability": capability_obj.model_dump(mode='json')
+        }
+    except HTTPException as e:
+        logger.error(f"MCP create capability failed: {e.detail}")
+        raise e
     except Exception as e:
         logger.error(f"MCP create capability failed: {e}")
-=======
+        raise HTTPException(status_code=500, detail=str(e))
+
+
+@router.get(
     "/mcp-tools/verification-requirement/create",
     tags=["mcp-tools"],
     operation_id="create_verification_requirement_tool",
 )
+@track_tool_usage("create_verification_requirement_tool")
 async def mcp_create_verification_requirement(
     agent_role_id: str,
     requirement: str,
@@ -1090,40 +1113,70 @@
     is_mandatory: bool = True,
     db: Session = Depends(get_db_session),
 ):
-    """MCP Tool: Create a verification requirement for an agent role."""
-    try:
-        from ...mcp_tools.verification_requirement_tools import (
-            create_verification_requirement_tool,
-        )
-
-        return await create_verification_requirement_tool(
+    """MCP Tool: Create a new agent verification requirement."""
+    try:
+        rules_service = RulesService(db)
+        verification_requirement_obj = rules_service.create_agent_verification_requirement(
             agent_role_id=agent_role_id,
             requirement=requirement,
             description=description,
             is_mandatory=is_mandatory,
-            db=db,
         )
+        return {
+            "success": True,
+            "verification_requirement": verification_requirement_obj.model_dump(mode='json')
+        }
+    except HTTPException as e:
+        logger.error(f"MCP create verification requirement failed: {e.detail}")
+        raise e
     except Exception as e:
         logger.error(f"MCP create verification requirement failed: {e}")
->>>>>>> 0af0a791
-        raise HTTPException(status_code=500, detail=str(e))
-
-
-@router.get(
-<<<<<<< HEAD
+        raise HTTPException(status_code=500, detail=str(e))
+
+
+@router.get(
     "/mcp-tools/capability/list",
     tags=["mcp-tools"],
     operation_id="list_capabilities_tool",
 )
+@track_tool_usage("list_capabilities_tool")
 async def mcp_list_capabilities(
-    agent_role_id: Optional[str] = Query(None),
-    db: Session = Depends(get_db_session),
-):
-    """MCP Tool: List capabilities for agent roles."""
-    try:
-        return await list_capabilities_tool(agent_role_id, db)
+    agent_role_id: Optional[str] = Query(None, description="Filter by agent role ID."),
+    db: Session = Depends(get_db_session),
+):
+    """MCP Tool: List agent capabilities."""
+    try:
+        rules_service = RulesService(db)
+        capabilities = rules_service.list_agent_capabilities(agent_role_id)
+        return {
+            "success": True,
+            "capabilities": [c.model_dump(mode='json') for c in capabilities]
+        }
     except Exception as e:
         logger.error(f"MCP list capabilities failed: {e}")
+        raise HTTPException(status_code=500, detail=str(e))
+
+
+@router.get(
+    "/mcp-tools/verification-requirement/list",
+    tags=["mcp-tools"],
+    operation_id="list_verification_requirements_tool",
+)
+@track_tool_usage("list_verification_requirements_tool")
+async def mcp_list_verification_requirements(
+    agent_role_id: Optional[str] = Query(None, description="Filter by agent role ID."),
+    db: Session = Depends(get_db_session),
+):
+    """MCP Tool: List agent verification requirements."""
+    try:
+        rules_service = RulesService(db)
+        verification_requirements = rules_service.list_agent_verification_requirements(agent_role_id)
+        return {
+            "success": True,
+            "verification_requirements": [vr.model_dump(mode='json') for vr in verification_requirements]
+        }
+    except Exception as e:
+        logger.error(f"MCP list verification requirements failed: {e}")
         raise HTTPException(status_code=500, detail=str(e))
 
 
@@ -1131,20 +1184,40 @@
     "/mcp-tools/capability/delete",
     tags=["mcp-tools"],
     operation_id="delete_capability_tool",
-    response_model=DataResponse[bool],
-)
+)
+@track_tool_usage("delete_capability_tool")
 async def mcp_delete_capability(
     capability_id: str,
     db: Session = Depends(get_db_session),
 ):
-    """MCP Tool: Delete a capability."""
-    try:
-        await delete_capability_tool(capability_id, db)
-        return DataResponse[bool](data=True, message="Capability deleted")
-    except HTTPException:
-        raise
+    """MCP Tool: Delete an agent capability by ID."""
+    try:
+        rules_service = RulesService(db)
+        success = rules_service.delete_agent_capability(capability_id)
+        return {"success": success, "message": "Capability deleted successfully." if success else "Capability not found."}
     except Exception as e:
         logger.error(f"MCP delete capability failed: {e}")
+        raise HTTPException(status_code=500, detail=str(e))
+
+
+@router.delete(
+    "/mcp-tools/verification-requirement/delete",
+    tags=["mcp-tools"],
+    operation_id="delete_verification_requirement_tool",
+    response_model=DataResponse[bool],
+)
+@track_tool_usage("delete_verification_requirement_tool")
+async def mcp_delete_verification_requirement(
+    requirement_id: str,
+    db: Session = Depends(get_db_session),
+):
+    """MCP Tool: Delete a verification requirement by ID."""
+    try:
+        rules_service = RulesService(db)
+        success = rules_service.delete_agent_verification_requirement(requirement_id)
+        return {"success": success, "message": "Verification requirement deleted successfully." if success else "Verification requirement not found."}
+    except Exception as e:
+        logger.error(f"MCP delete verification requirement failed: {e}")
         raise HTTPException(status_code=500, detail=str(e))
 
 
@@ -1186,30 +1259,10 @@
         return await list_roles_tool(user_id, db)
     except Exception as e:
         logger.error(f"MCP list roles failed: {e}")
-=======
-    "/mcp-tools/verification-requirement/list",
-    tags=["mcp-tools"],
-    operation_id="list_verification_requirements_tool",
-)
-async def mcp_list_verification_requirements(
-    agent_role_id: Optional[str] = Query(None),
-    db: Session = Depends(get_db_session),
-):
-    """MCP Tool: List verification requirements."""
-    try:
-        from ...mcp_tools.verification_requirement_tools import (
-            list_verification_requirements_tool,
-        )
-
-        return await list_verification_requirements_tool(agent_role_id, db)
-    except Exception as e:
-        logger.error(f"MCP list verification requirements failed: {e}")
->>>>>>> 0af0a791
         raise HTTPException(status_code=500, detail=str(e))
 
 
 @router.delete(
-<<<<<<< HEAD
     "/mcp-tools/user-role/remove",
     tags=["mcp-tools"],
     operation_id="remove_role_tool",
@@ -1237,26 +1290,4 @@
 @router.get("/mcp-tools/metrics", tags=["mcp-tools"], operation_id="mcp_tools_metrics")
 async def mcp_tools_metrics() -> MetricsResponse:
     """Return usage metrics for MCP tools."""
-    return MetricsResponse(metrics=dict(tool_counters))
-=======
-    "/mcp-tools/verification-requirement/delete",
-    tags=["mcp-tools"],
-    operation_id="delete_verification_requirement_tool",
-)
-async def mcp_delete_verification_requirement(
-    requirement_id: str,
-    db: Session = Depends(get_db_session),
-):
-    """MCP Tool: Delete a verification requirement."""
-    try:
-        from ...mcp_tools.verification_requirement_tools import (
-            delete_verification_requirement_tool,
-        )
-
-        return await delete_verification_requirement_tool(requirement_id, db)
-    except HTTPException:
-        raise
-    except Exception as e:
-        logger.error(f"MCP delete verification requirement failed: {e}")
-        raise HTTPException(status_code=500, detail=str(e))
->>>>>>> 0af0a791
+    return MetricsResponse(metrics=dict(tool_counters))