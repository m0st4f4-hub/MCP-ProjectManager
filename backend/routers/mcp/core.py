--- conflicted
+++ resolved
@@ -7,6 +7,7 @@
 from sqlalchemy.orm import Session
 from typing import Optional
 import logging
+import json
 
 from ....database import get_sync_db as get_db
 from ....services.project_service import ProjectService
@@ -14,14 +15,11 @@
 from ....services.audit_log_service import AuditLogService
 from ....services.memory_service import MemoryService
 from ....services.project_file_association_service import ProjectFileAssociationService
-<<<<<<< HEAD
 from ....services.project_template_service import ProjectTemplateService
 from ....schemas.project_template import ProjectTemplateCreate
-=======
 from ....services.rules_service import RulesService
->>>>>>> 8033f159
 from ....schemas.project import ProjectCreate
-from ....schemas.task import TaskCreate
+from ....schemas.task import TaskCreate, TaskUpdate
 from ....schemas import AgentRuleCreate
 from ....schemas.universal_mandate import UniversalMandateCreate
 from ....schemas.memory import (
@@ -255,7 +253,6 @@
                 "title": task.title,
                 "description": task.description,
                 "status": task.status,
-                "agent_id": task.agent_id,
                 "updated_at": task.updated_at.isoformat() if task.updated_at else None
             }
         }
@@ -740,15 +737,13 @@
     except Exception as e:
         logger.error(f"MCP list tools failed: {e}")
         raise HTTPException(status_code=500, detail=str(e))
+
+
 @router.post(
     "/mcp-tools/rule/mandate/create",
     tags=["mcp-tools"],
     operation_id="create_mandate_tool",
 )
-async def mcp_create_mandate(
-    mandate: UniversalMandateCreate,
-    db: Session = Depends(get_db_session),
-):
 async def mcp_create_mandate(
     mandate: UniversalMandateCreate,
     db: Session = Depends(get_db_session),
@@ -759,10 +754,10 @@
         new_mandate = rules_service.create_universal_mandate(mandate)
         audit_service = AuditLogService(db)
         audit_service.log_action(
-            action="mandate_created",
+            action="universal_mandate_created",
             entity_type="universal_mandate",
             entity_id=new_mandate.id,
-            changes=mandate.model_dump(exclude_unset=True)
+            changes=new_mandate.model_dump(exclude_unset=True)
         )
         return {"success": True, "mandate": new_mandate.model_dump()}
     except Exception as e:
@@ -779,11 +774,7 @@
     rule: AgentRuleCreate,
     db: Session = Depends(get_db_session),
 ):
-async def mcp_create_agent_rule(
-    rule: AgentRuleCreate,
-    db: Session = Depends(get_db_session),
-):
-    """MCP Tool: Create a new agent-specific rule."""
+    """MCP Tool: Create a new agent rule."""
     try:
         rules_service = RulesService(db)
         new_rule = rules_service.create_agent_rule(rule)
@@ -792,7 +783,7 @@
             action="agent_rule_created",
             entity_type="agent_rule",
             entity_id=new_rule.id,
-            changes=rule.model_dump(exclude_unset=True)
+            changes=new_rule.model_dump(exclude_unset=True)
         )
         return {"success": True, "rule": new_rule.model_dump()}
     except Exception as e:
