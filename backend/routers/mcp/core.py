"""
MCP Core Tools Router - Functionality for Project and Task MCP integration.
Provides MCP tool definitions.
"""

from fastapi import APIRouter, Depends, HTTPException, Query, Request
from fastapi.responses import StreamingResponse
import json
from sqlalchemy.orm import Session
<<<<<<< HEAD
from typing import Optional, Dict
=======
from typing import Optional, List, Dict, Any
import uuid
>>>>>>> 018d633c
import logging
from functools import wraps
from collections import defaultdict

from ....database import get_sync_db as get_db
from ....services.project_service import ProjectService
from ....services.task_service import TaskService
from ....services.audit_log_service import AuditLogService
from ....services.memory_service import MemoryService
from ....services.project_file_association_service import ProjectFileAssociationService
from ....schemas.project_template import ProjectTemplateCreate
from ....services.rules_service import RulesService
from ....services.agent_handoff_service import AgentHandoffService
from ....services.error_protocol_service import ErrorProtocolService
from ....schemas.project import ProjectCreate
from ....schemas.task import TaskCreate, TaskUpdate
from ....schemas import AgentRuleCreate
from ....schemas.universal_mandate import UniversalMandateCreate
from ....schemas.memory import (
    MemoryEntityCreate,
    MemoryEntityUpdate,
    MemoryObservationCreate,
    MemoryRelationCreate
)
from ....schemas.agent_handoff_criteria import AgentHandoffCriteriaCreate
from ....schemas.error_protocol import ErrorProtocolCreate
from ....mcp_tools.forbidden_action_tools import (
    add_forbidden_action_tool,
    list_forbidden_actions_tool,
)
from ....mcp_tools.capability_tools import (
    create_capability_tool,
    list_capabilities_tool,
    delete_capability_tool,
)
from ....services.event_publisher import publisher
from ....schemas.universal_mandate import UniversalMandateCreate
from .... import models
from ....schemas.memory import (
    MemoryEntityCreate,
    MemoryEntityUpdate,
    MemoryObservationCreate,
    MemoryRelationCreate
)

logger = logging.getLogger(__name__)
router = APIRouter(tags=["mcp-tools"])

# In-memory counters for tool usage
tool_counters: Dict[str, int] = defaultdict(int)


def track_tool_usage(name: str):
    """Decorator to increment tool usage counters."""

    def decorator(func):
        @wraps(func)
        async def wrapper(*args, **kwargs):
            tool_counters[name] += 1
            result = await func(*args, **kwargs)
            await publisher.publish({"type": "tool", "name": name})
            return result

        return wrapper

    return decorator


def get_db_session():
    """Database session dependency."""
    db = next(get_db())
    try:
        yield db
    finally:
        db.close()


def get_memory_service(db: Session = Depends(get_db_session)) -> MemoryService:
    return MemoryService(db)


def get_project_file_service(
    db: Session = Depends(get_db_session),
) -> ProjectFileAssociationService:
    return ProjectFileAssociationService(db)


def get_agent_handoff_service(
    db: Session = Depends(get_db_session),
) -> AgentHandoffService:
    return AgentHandoffService(db)


def get_error_protocol_service(
    db: Session = Depends(get_db_session),
) -> ErrorProtocolService:
    return ErrorProtocolService(db)


@router.post(
    "/mcp-tools/project/create",
    tags=["mcp-tools"],
    operation_id="create_project_tool",
)
@track_tool_usage("create_project_tool")
async def mcp_create_project(
    project_data: ProjectCreate,
    db: Session = Depends(get_db_session)
):
    """MCP Tool: Create a new project."""
    try:
        project_service = ProjectService(db)
        existing = project_service.get_project_by_name(project_data.name)
        if existing:
            raise HTTPException(status_code=400, detail="Project already exists")

        project = project_service.create_project(project_data)
        audit_service = AuditLogService(db)
        audit_service.log_action(
            action="project_created",
            entity_type="project",
            entity_id=project.id,
            changes={"name": project.name, "description": project.description}
        )

        return {
            "success": True,
            "project": {
                "id": project.id,
                "name": project.name,
                "description": project.description,
                "created_at": project.created_at.isoformat()
            }
        }
    except Exception as e:
        logger.error(f"MCP create project failed: {e}")
        raise HTTPException(status_code=500, detail=str(e))


@router.post(
    "/mcp-tools/task/create",
    tags=["mcp-tools"],
    operation_id="create_task_tool",
)
@track_tool_usage("create_task_tool")
async def mcp_create_task(
    task_data: TaskCreate,
    db: Session = Depends(get_db_session)
):
    """MCP Tool: Create a new task."""
    try:
        task_service = TaskService(db)
        project_service = ProjectService(db)
        project = project_service.get_project(task_data.project_id)
        if not project:
            raise HTTPException(status_code=404, detail="Project not found")

        task = task_service.create_task(task_data)
        audit_service = AuditLogService(db)
        audit_service.log_action(
            action="task_created",
            entity_type="task",
            entity_id=f"{task.project_id}-{task.task_number}",
            changes={
                "title": task.title,
                "project_id": task.project_id
            }
        )

        return {
            "success": True,
            "task": {
                "project_id": task.project_id,
                "task_number": task.task_number,
                "title": task.title,
                "description": task.description,
                "status": task.status,
                "created_at": task.created_at.isoformat()
            }
        }
    except Exception as e:
        logger.error(f"MCP create task failed: {e}")
        raise HTTPException(status_code=500, detail=str(e))


@router.get(
    "/mcp-tools/projects/list",
    tags=["mcp-tools"],
    operation_id="list_projects_tool",
)
@track_tool_usage("list_projects_tool")
async def mcp_list_projects(
    skip: int = Query(0, ge=0, description="Number of records to skip."),
    limit: int = Query(100, gt=0, description="Maximum records to return."),
    is_archived: Optional[bool] = None,
    db: Session = Depends(get_db_session)
):
    """MCP Tool: List all projects."""
    try:
        project_service = ProjectService(db)
        projects = project_service.get_projects(
            skip=skip,
            limit=limit,
            is_archived=is_archived
        )

        return {
            "success": True,
            "projects": [
                {
                    "id": p.id,
                    "name": p.name,
                    "description": p.description,
                    "task_count": p.task_count,
                    "is_archived": p.is_archived,
                    "created_at": p.created_at.isoformat()
                }
                for p in projects
            ]
        }
    except Exception as e:
        logger.error(f"MCP list projects failed: {e}")
        raise HTTPException(status_code=500, detail=str(e))


@router.get(
    "/mcp-tools/tasks/list",
    tags=["mcp-tools"],
    operation_id="list_tasks_tool",
)
@track_tool_usage("list_tasks_tool")
async def mcp_list_tasks(
    project_id: Optional[str] = None,
    status: Optional[str] = None,
    agent_id: Optional[str] = None,
    skip: int = Query(0, ge=0, description="Number of records to skip."),
    limit: int = Query(100, gt=0, description="Maximum records to return."),
    db: Session = Depends(get_db_session)
):
    """MCP Tool: List tasks with filtering."""
    try:
        task_service = TaskService(db)
        tasks, _ = await task_service.get_tasks(
            project_id=uuid.UUID(project_id) if project_id else None,
            status=status,
            agent_id=agent_id,
            skip=skip,
            limit=limit,
        )
        return {
            "success": True,
            "tasks": [
                {
                    "project_id": t.project_id,
                    "task_number": t.task_number,
                    "title": t.title,
                    "description": t.description,
                    "status": t.status,
                    "agent_id": t.agent_id,
                    "created_at": t.created_at.isoformat()
                }
                for t in tasks
            ]
        }
    except Exception as e:
        logger.error(f"MCP list tasks failed: {e}")
        raise HTTPException(status_code=500, detail=str(e))


@router.post(
    "/mcp-tools/task/update",
    tags=["mcp-tools"],
    operation_id="update_task_tool",
)
@track_tool_usage("update_task_tool")
async def mcp_update_task(
    project_id: str,
    task_number: int,
    task_update: TaskUpdate,
    db: Session = Depends(get_db_session)
):
    """MCP Tool: Update an existing task."""
    try:
        task_service = TaskService(db)
        task = task_service.update_task(
            project_id=project_id,
            task_number=task_number,
            task_update=task_update
        )
        audit_service = AuditLogService(db)
        audit_service.log_action(
            action="task_updated",
            entity_type="task",
            entity_id=f"{task.project_id}-{task.task_number}",
            changes=task_update.dict(exclude_unset=True)
        )

        return {
            "success": True,
            "task": {
                "project_id": task.project_id,
                "task_number": task.task_number,
                "title": task.title,
                "description": task.description,
                "status": task.status,
                "agent_id": task.agent_id,
                "created_at": task.created_at.isoformat(),
                "updated_at": task.updated_at.isoformat()
            }
        }
    except HTTPException:
        raise
    except Exception as e:
        logger.error(f"MCP update task failed: {e}")
        raise HTTPException(status_code=500, detail=str(e))


@router.post(
    "/mcp-tools/task/delete",
    tags=["mcp-tools"],
    operation_id="delete_task_tool",
)
@track_tool_usage("delete_task_tool")
async def mcp_delete_task(
    project_id: str,
    task_number: int,
    db: Session = Depends(get_db_session)
):
    """MCP Tool: Delete a task."""
    try:
        task_service = TaskService(db)
        success = task_service.delete_task(project_id, task_number)
        if not success:
            raise HTTPException(status_code=404, detail="Task not found")

        audit_service = AuditLogService(db)
        audit_service.log_action(
            action="task_deleted",
            entity_type="task",
            entity_id=f"{project_id}-{task_number}"
        )

        return {"success": True, "message": "Task deleted successfully"}
    except HTTPException:
        raise
    except Exception as e:
        logger.error(f"MCP delete task failed: {e}")
        raise HTTPException(status_code=500, detail=str(e))


@router.post(
    "/mcp-tools/project/add-file",
    tags=["mcp-tools"],
    operation_id="add_project_file_tool",
)
@track_tool_usage("add_project_file_tool")
async def mcp_add_project_file(
    project_id: str,
    file_memory_entity_id: int,
    service: ProjectFileAssociationService = Depends(get_project_file_service),
):
    """MCP Tool: Associate a file (from memory) with a project."""
    try:
        association = service.add_file_to_project(project_id, file_memory_entity_id)
        return {
            "success": True,
            "association": {
                "project_id": association.project_id,
                "memory_entity_id": association.memory_entity_id,
                "associated_at": association.associated_at.isoformat(),
            },
        }
    except ValueError as ve:
        raise HTTPException(status_code=400, detail=str(ve))
    except Exception as e:
        logger.error(f"MCP add project file failed: {e}")
        raise HTTPException(status_code=500, detail=str(e))


@router.get(
    "/mcp-tools/project/file/list",
    tags=["mcp-tools"],
    operation_id="list_project_files_tool",
)
@track_tool_usage("list_project_files_tool")
async def mcp_list_project_files(
    project_id: str,
    skip: int = 0,
    limit: int = 100,
    service: ProjectFileAssociationService = Depends(get_project_file_service),
):
    """MCP Tool: List files associated with a project."""
    try:
        associations = service.get_files_for_project(project_id, skip, limit)
        return {
            "success": True,
            "files": [
                {
                    "project_id": assoc.project_id,
                    "memory_entity_id": assoc.memory_entity_id,
                    "associated_at": assoc.associated_at.isoformat(),
                }
                for assoc in associations
            ],
        }
    except Exception as e:
        logger.error(f"MCP list project files failed: {e}")
        raise HTTPException(status_code=500, detail=str(e))


@router.post(
    "/mcp-tools/project/remove-file",
    tags=["mcp-tools"],
    operation_id="remove_project_file_tool",
)
@track_tool_usage("remove_project_file_tool")
async def mcp_remove_project_file(
    project_id: str,
    file_memory_entity_id: int,
    service: ProjectFileAssociationService = Depends(get_project_file_service),
):
    """MCP Tool: Disassociate a file from a project."""
    try:
        success = service.remove_file_from_project(project_id, file_memory_entity_id)
        if not success:
            raise HTTPException(
                status_code=404, detail="File association not found"
            )
        return {"success": True, "message": "File removed from project successfully"}
    except ValueError as ve:
        raise HTTPException(status_code=400, detail=str(ve))
    except Exception as e:
        logger.error(f"MCP remove project file failed: {e}")
        raise HTTPException(status_code=500, detail=str(e))


@router.post(
    "/mcp-tools/template/create",
    tags=["mcp-tools"],
    operation_id="create_project_template_tool",
)
@track_tool_usage("create_project_template_tool")
async def mcp_create_project_template(
    template_data: ProjectTemplateCreate,
    db: Session = Depends(get_db_session),
):
    """MCP Tool: Create a new project template."""
    try:
        from ...mcp_tools.project_template_tools import create_project_template_tool

        return await create_project_template_tool(template_data, db)
    except Exception as e:
        logger.error(f"MCP create project template failed: {e}")
        raise HTTPException(status_code=500, detail=str(e))


@router.get(
    "/mcp-tools/template/list",
    tags=["mcp-tools"],
    operation_id="list_project_templates_tool",
)
@track_tool_usage("list_project_templates_tool")
async def mcp_list_project_templates(
    skip: int = 0,
    limit: int = 100,
    db: Session = Depends(get_db_session),
):
    """MCP Tool: List all project templates."""
    try:
        from ...mcp_tools.project_template_tools import list_project_templates_tool

        return await list_project_templates_tool(skip, limit, db)
    except Exception as e:
        logger.error(f"MCP list project templates failed: {e}")
        raise HTTPException(status_code=500, detail=str(e))


@router.post(
    "/mcp-tools/template/delete",
    tags=["mcp-tools"],
    operation_id="delete_project_template_tool",
)
@track_tool_usage("delete_project_template_tool")
async def mcp_delete_project_template(
    template_id: str,
    db: Session = Depends(get_db_session),
):
    """MCP Tool: Delete a project template."""
    try:
        from ...mcp_tools.project_template_tools import delete_project_template_tool

        return await delete_project_template_tool(template_id, db)
    except Exception as e:
        logger.error(f"MCP delete project template failed: {e}")
        raise HTTPException(status_code=500, detail=str(e))


@router.post(
    "/mcp-tools/memory/add-entity",
    tags=["mcp-tools"],
    operation_id="add_memory_entity_tool",
)
@track_tool_usage("add_memory_entity_tool")
async def mcp_add_memory_entity(
    entity_data: MemoryEntityCreate,
    memory_service: MemoryService = Depends(get_memory_service)
):
    """MCP Tool: Add a new entity to memory."""
    try:
        entity = memory_service.create_entity(entity_data)
        return {
            "success": True,
            "entity": {
                "id": entity.id,
                "name": entity.name,
                "type": entity.type,
                "metadata": entity.metadata,
                "created_at": entity.created_at.isoformat(),
                "updated_at": entity.updated_at.isoformat()
            }
        }
    except ValueError as ve:
        raise HTTPException(status_code=400, detail=str(ve))
    except Exception as e:
        logger.error(f"MCP add memory entity failed: {e}")
        raise HTTPException(status_code=500, detail=str(e))


@router.post(
    "/mcp-tools/memory/update-entity",
    tags=["mcp-tools"],
    operation_id="update_memory_entity_tool",
)
@track_tool_usage("update_memory_entity_tool")
async def mcp_update_memory_entity(
    entity_id: int,
    entity_update: MemoryEntityUpdate,
    memory_service: MemoryService = Depends(get_memory_service)
):
    """MCP Tool: Update an existing memory entity."""
    try:
        entity = memory_service.update_entity(entity_id, entity_update)
        if not entity:
            raise HTTPException(status_code=404, detail="Entity not found")
        return {
            "success": True,
            "entity": {
                "id": entity.id,
                "name": entity.name,
                "type": entity.type,
                "metadata": entity.metadata,
                "created_at": entity.created_at.isoformat(),
                "updated_at": entity.updated_at.isoformat()
            }
        }
    except ValueError as ve:
        raise HTTPException(status_code=400, detail=str(ve))
    except Exception as e:
        logger.error(f"MCP update memory entity failed: {e}")
        raise HTTPException(status_code=500, detail=str(e))


@router.post(
    "/mcp-tools/memory/add-observation",
    tags=["mcp-tools"],
    operation_id="add_memory_observation_tool",
)
@track_tool_usage("add_memory_observation_tool")
async def mcp_add_memory_observation(
    entity_id: int,
    observation_data: MemoryObservationCreate,
    memory_service: MemoryService = Depends(get_memory_service)
):
    """MCP Tool: Add an observation to a memory entity."""
    try:
        observation = memory_service.create_observation(entity_id, observation_data)
        return {
            "success": True,
            "observation": {
                "id": observation.id,
                "entity_id": observation.entity_id,
                "content": observation.content,
                "created_at": observation.created_at.isoformat()
            }
        }
    except ValueError as ve:
        raise HTTPException(status_code=400, detail=str(ve))
    except Exception as e:
        logger.error(f"MCP add memory observation failed: {e}")
        raise HTTPException(status_code=500, detail=str(e))


@router.post(
    "/mcp-tools/memory/add-relation",
    tags=["mcp-tools"],
    operation_id="add_memory_relation_tool",
)
@track_tool_usage("add_memory_relation_tool")
async def mcp_add_memory_relation(
    relation_data: MemoryRelationCreate,
    memory_service: MemoryService = Depends(get_memory_service)
):
    """MCP Tool: Add a relation between two memory entities."""
    try:
        relation = memory_service.create_relation(relation_data)
        return {
            "success": True,
            "relation": {
                "id": relation.id,
                "source_entity_id": relation.source_entity_id,
                "target_entity_id": relation.target_entity_id,
                "type": relation.type,
                "metadata": relation.metadata,
                "created_at": relation.created_at.isoformat()
            }
        }
    except ValueError as ve:
        raise HTTPException(status_code=400, detail=str(ve))
    except Exception as e:
        logger.error(f"MCP add memory relation failed: {e}")
        raise HTTPException(status_code=500, detail=str(e))


@router.get(
    "/mcp-tools/memory/search",
    tags=["mcp-tools"],
    operation_id="search_memory_tool",
)
@track_tool_usage("search_memory_tool")
async def mcp_search_memory(
    query: str,
    limit: int = 10,
    memory_service: MemoryService = Depends(get_memory_service)
):
    """MCP Tool: Search memory for entities matching a query."""
    try:
        results = memory_service.search_entities(query, limit)
        return {
            "success": True,
            "results": [
                {
                    "id": entity.id,
                    "name": entity.name,
                    "type": entity.type,
                    "metadata": entity.metadata,
                    "score": score
                }
                for entity, score in results
            ]
        }
    except Exception as e:
        logger.error(f"MCP search memory failed: {e}")
        raise HTTPException(status_code=500, detail=str(e))


@router.get(
    "/mcp-tools/memory/search-graph",
    tags=["mcp-tools"],
    operation_id="search_graph_tool",
)
@track_tool_usage("search_graph_tool")
async def mcp_search_graph(
    query: str,
    limit: int = 10,
    memory_service: MemoryService = Depends(get_memory_service),
):
    """MCP Tool: Search memory graph."""
    try:
        results = memory_service.search_memory_entities(query, limit=limit)
        return {
            "success": True,
            "results": [
                {
                    "id": r.id,
                    "type": r.type,
                    "name": r.name,
                    "description": r.description,
                }
                for r in results
            ],
        }
    except Exception as e:
        logger.error(f"MCP search graph failed: {e}")
        raise HTTPException(status_code=500, detail=str(e))


@router.get(
    "/mcp-tools/memory/search-graph",
    tags=["mcp-tools"],
    operation_id="search_graph_tool",
)
@track_tool_usage("search_graph_tool")
async def mcp_search_graph(
    query: str,
    limit: int = 10,
    memory_service: MemoryService = Depends(get_memory_service),
):
    """MCP Tool: Search memory graph."""
    try:
        results = memory_service.search_memory_entities(query, limit=limit)
        return {
            "success": True,
            "results": [
                {
                    "id": r.id,
                    "type": r.type,
                    "name": r.name,
                    "description": r.description,
                }
                for r in results
            ],
        }
    except Exception as e:
        logger.error(f"MCP search graph failed: {e}")
        raise HTTPException(status_code=500, detail=str(e))


@router.get(
    "/mcp-tools/memory/get-content",
    tags=["mcp-tools"],
    operation_id="get_memory_content_tool",
)
@track_tool_usage("get_memory_content_tool")
async def mcp_get_memory_content(
    entity_id: int,
    memory_service: MemoryService = Depends(get_memory_service),
):
    """MCP Tool: Get the content of a memory entity."""
    try:
        content = memory_service.get_entity_content(entity_id)
        return {"success": True, "content": content}
    except ValueError as ve:
        raise HTTPException(status_code=404, detail=str(ve))
    except Exception as e:
        logger.error(f"MCP get memory content failed: {e}")
        raise HTTPException(status_code=500, detail=str(e))


@router.get(
    "/mcp-tools/memory/get-metadata",
    tags=["mcp-tools"],
    operation_id="get_memory_metadata_tool",
)
@track_tool_usage("get_memory_metadata_tool")
async def mcp_get_memory_metadata(
    entity_id: int,
    memory_service: MemoryService = Depends(get_memory_service),
):
    """MCP Tool: Get the metadata of a memory entity."""
    try:
        metadata = memory_service.get_entity_metadata(entity_id)
        return {"success": True, "metadata": metadata}
    except ValueError as ve:
        raise HTTPException(status_code=404, detail=str(ve))
    except Exception as e:
        logger.error(f"MCP get memory metadata failed: {e}")
        raise HTTPException(status_code=500, detail=str(e))


@router.get(
    "/mcp-tools/list",
    tags=["mcp-tools"],
    operation_id="list_mcp_tools_tool",
)
@track_tool_usage("list_mcp_tools_tool")
async def mcp_list_tools():
    """MCP Tool: List all available MCP tools."""
    tools = []
    for route in router.routes:
        if hasattr(route, "name") and route.name.startswith("mcp_"):
            description = (
                route.description.split('\n')[0]
                if route.description
                else "No description"
            )
            tools.append({
                "name": route.name,
                "path": route.path,
                "description": description,
            })
    return {"success": True, "tools": tools}


@router.post(
    "/mcp-tools/rule/mandate/create",
    tags=["mcp-tools"],
    operation_id="create_mandate_tool",
)
@track_tool_usage("create_mandate_tool")
async def mcp_create_mandate(
    mandate: UniversalMandateCreate,
    db: Session = Depends(get_db_session),
):
    """MCP Tool: Create a new universal mandate."""
    try:
        rules_service = RulesService(db)
        created_mandate = rules_service.create_universal_mandate(mandate)
        return {
            "success": True,
            "mandate": {
                "id": created_mandate.id,
                "name": created_mandate.name,
                "description": created_mandate.description,
                "rules": created_mandate.rules,
                "created_at": created_mandate.created_at.isoformat(),
            },
        }
    except Exception as e:
        logger.error(f"MCP create mandate failed: {e}")
        raise HTTPException(status_code=500, detail=str(e))


@router.post(
    "/mcp-tools/rule/agent/create",
    tags=["mcp-tools"],
    operation_id="create_agent_rule_tool",
)
@track_tool_usage("create_agent_rule_tool")
async def mcp_create_agent_rule(
    rule: AgentRuleCreate,
    db: Session = Depends(get_db_session),
):
    """MCP Tool: Create a new agent rule."""
    try:
        rules_service = RulesService(db)
        created_rule = rules_service.create_agent_rule(rule)
        return {
            "success": True,
            "rule": {
                "id": created_rule.id,
                "agent_id": created_rule.agent_id,
                "rule": created_rule.rule,
                "created_at": created_rule.created_at.isoformat(),
            },
        }
    except Exception as e:
        logger.error(f"MCP create agent rule failed: {e}")
        raise HTTPException(status_code=500, detail=str(e))


@router.post(
    "/mcp-tools/handoff/create",
    tags=["mcp-tools"],
    operation_id="create_handoff_criteria_tool",
)
@track_tool_usage("create_handoff_criteria_tool")
async def mcp_create_handoff_criteria(
    criteria: AgentHandoffCriteriaCreate,
    service: AgentHandoffService = Depends(get_agent_handoff_service),
):
    """MCP Tool: Create new agent handoff criteria."""
    try:
        created_criteria = service.create_criteria(criteria)
        return {
            "success": True,
            "criteria": {
                "id": created_criteria.id,
                "agent_role_id": created_criteria.agent_role_id,
                "handoff_to_agent_role_id": created_criteria.handoff_to_agent_role_id,
                "priority": created_criteria.priority,
                "criteria_config": created_criteria.criteria_config,
                "created_at": created_criteria.created_at.isoformat(),
                "updated_at": created_criteria.updated_at.isoformat()
            }
        }
    except ValueError as ve:
        raise HTTPException(status_code=400, detail=str(ve))
    except Exception as e:
        logger.error(f"MCP create handoff criteria tool failed: {e}")
        raise HTTPException(status_code=500, detail=str(e))


@router.get(
    "/mcp-tools/handoff/list",
    tags=["mcp-tools"],
    operation_id="list_handoff_criteria_tool",
)
@track_tool_usage("list_handoff_criteria_tool")
async def mcp_list_handoff_criteria(
    agent_role_id: Optional[str] = Query(None),
    service: AgentHandoffService = Depends(get_agent_handoff_service),
):
    """MCP Tool: List agent handoff criteria."""
    try:
        criteria_list = (
            service.get_criteria_by_agent_role(agent_role_id)
            if agent_role_id
            else service.get_all_criteria()
        )
        return {
            "success": True,
            "criteria": [
                {
                    "id": c.id,
                    "agent_role_id": c.agent_role_id,
                    "handoff_to_agent_role_id": c.handoff_to_agent_role_id,
                    "priority": c.priority,
                    "criteria_config": c.criteria_config,
                    "created_at": c.created_at.isoformat(),
                    "updated_at": c.updated_at.isoformat()
                }
                for c in criteria_list
            ]
        }
    except Exception as e:
        logger.error(f"MCP list handoff criteria tool failed: {e}")
        raise HTTPException(status_code=500, detail=str(e))


@router.delete(
    "/mcp-tools/handoff/delete",
    tags=["mcp-tools"],
    operation_id="delete_handoff_criteria_tool",
)
@track_tool_usage("delete_handoff_criteria_tool")
async def mcp_delete_handoff_criteria(
    criteria_id: str,
    service: AgentHandoffService = Depends(get_agent_handoff_service),
):
    """MCP Tool: Delete agent handoff criteria."""
    try:
        success = service.delete_criteria(criteria_id)
        if not success:
            raise HTTPException(status_code=404, detail="Handoff criteria not found")
        return {"success": True, "message": "Handoff criteria deleted successfully"}
    except Exception as e:
        logger.error(f"MCP delete handoff criteria tool failed: {e}")
        raise HTTPException(status_code=500, detail=str(e))


@router.post(
    "/mcp-tools/error-protocol/add",
    tags=["mcp-tools"],
    operation_id="add_error_protocol_tool",
)
@track_tool_usage("add_error_protocol_tool")
async def mcp_add_error_protocol(
    role_id: str,
    protocol: ErrorProtocolCreate,
    service: ErrorProtocolService = Depends(get_error_protocol_service),
):
    """MCP Tool: Add an error protocol to an agent role."""
    try:
        created = service.add_protocol(role_id, protocol)
        return {
            "success": True,
            "protocol": {
                "id": created.id,
                "agent_role_id": created.agent_role_id,
                "error_type": created.error_type,
                "protocol": created.protocol,
                "priority": created.priority,
                "is_active": created.is_active,
                "created_at": created.created_at.isoformat(),
            },
        }
    except Exception as e:
        logger.error(f"MCP add error protocol failed: {e}")
        raise HTTPException(status_code=500, detail=str(e))


@router.get(
    "/mcp-tools/error-protocol/list",
    tags=["mcp-tools"],
    operation_id="list_error_protocols_tool",
)
@track_tool_usage("list_error_protocols_tool")
async def mcp_list_error_protocols(
    role_id: Optional[str] = Query(None),
    service: ErrorProtocolService = Depends(get_error_protocol_service),
):
    """MCP Tool: List error protocols."""
    try:
        items = service.list_protocols(role_id)
        return {
            "success": True,
            "protocols": [
                {
                    "id": p.id,
                    "agent_role_id": p.agent_role_id,
                    "error_type": p.error_type,
                    "protocol": p.protocol,
                    "priority": p.priority,
                    "is_active": p.is_active,
                    "created_at": p.created_at.isoformat(),
                }
                for p in items
            ],
        }
    except Exception as e:
        logger.error(f"MCP list error protocols failed: {e}")
        raise HTTPException(status_code=500, detail=str(e))


@router.delete(
    "/mcp-tools/error-protocol/remove",
    tags=["mcp-tools"],
    operation_id="remove_error_protocol_tool",
)
@track_tool_usage("remove_error_protocol_tool")
async def mcp_remove_error_protocol(
    protocol_id: str,
    service: ErrorProtocolService = Depends(get_error_protocol_service),
):
    """MCP Tool: Remove an error protocol."""
    try:
        success = service.remove_protocol(protocol_id)
        if not success:
            raise HTTPException(status_code=404, detail="Error protocol not found")
        return {"success": True}
    except HTTPException:
        raise
    except Exception as e:
        logger.error(f"MCP remove error protocol failed: {e}")
        raise HTTPException(status_code=500, detail=str(e))


@router.post(
    "/mcp-tools/forbidden-action/create",
    tags=["mcp-tools"],
    operation_id="create_forbidden_action_tool",
)
@track_tool_usage("create_forbidden_action_tool")
async def mcp_create_forbidden_action(
    agent_role_id: str,
    action: str,
    reason: Optional[str] = None,
    db: Session = Depends(get_db_session),
):
    """MCP Tool: Create a forbidden action for an agent role."""
    try:
        return await add_forbidden_action_tool(
            agent_role_id=agent_role_id,
            action=action,
            reason=reason,
            db=db,
        )
    except Exception as e:
        logger.error(f"MCP create forbidden action failed: {e}")
        raise HTTPException(status_code=500, detail=str(e))


@router.get(
    "/mcp-tools/forbidden-action/list",
    tags=["mcp-tools"],
    operation_id="list_forbidden_actions_tool",
)
@track_tool_usage("list_forbidden_actions_tool")
async def mcp_list_forbidden_actions(
    agent_role_id: Optional[str] = Query(None),
    db: Session = Depends(get_db_session),
):
    """MCP Tool: List forbidden actions for agent roles."""
    try:
        return await list_forbidden_actions_tool(agent_role_id, db)
    except Exception as e:
        logger.error(f"MCP list forbidden actions failed: {e}")
        raise HTTPException(status_code=500, detail=str(e))


@router.post(
    "/mcp-tools/capability/create",
    tags=["mcp-tools"],
    operation_id="create_capability_tool",
)
async def mcp_create_capability(
    agent_role_id: str,
    capability: str,
    description: Optional[str] = None,
    is_active: bool = True,
    db: Session = Depends(get_db_session),
):
    """MCP Tool: Create a capability for an agent role."""
    try:
        return await create_capability_tool(
            agent_role_id=agent_role_id,
            capability=capability,
            description=description,
            is_active=is_active,
            db=db,
        )
    except Exception as e:
        logger.error(f"MCP create capability failed: {e}")
        raise HTTPException(status_code=500, detail=str(e))


@router.get(
    "/mcp-tools/capability/list",
    tags=["mcp-tools"],
    operation_id="list_capabilities_tool",
)
async def mcp_list_capabilities(
    agent_role_id: Optional[str] = Query(None),
    db: Session = Depends(get_db_session),
):
    """MCP Tool: List capabilities for agent roles."""
    try:
        return await list_capabilities_tool(agent_role_id, db)
    except Exception as e:
        logger.error(f"MCP list capabilities failed: {e}")
        raise HTTPException(status_code=500, detail=str(e))


@router.delete(
    "/mcp-tools/capability/delete",
    tags=["mcp-tools"],
    operation_id="delete_capability_tool",
)
async def mcp_delete_capability(
    capability_id: str,
    db: Session = Depends(get_db_session),
):
    """MCP Tool: Delete a capability."""
    try:
        return await delete_capability_tool(capability_id, db)
    except HTTPException:
        raise
    except Exception as e:
        logger.error(f"MCP delete capability failed: {e}")
        raise HTTPException(status_code=500, detail=str(e))


@router.post(
    "/mcp-tools/user-role/assign",
    tags=["mcp-tools"],
    operation_id="assign_role_tool",
)
@track_tool_usage("assign_role_tool")
async def mcp_assign_role(
    user_id: str,
    role_name: str,
    db: Session = Depends(get_db_session),
):
    """MCP Tool: Assign a role to a user."""
    try:
        from ...mcp_tools.user_role_tools import assign_role_tool

        return await assign_role_tool(user_id, role_name, db)
    except Exception as e:
        logger.error(f"MCP assign role failed: {e}")
        raise HTTPException(status_code=500, detail=str(e))


@router.get(
    "/mcp-tools/user-role/list",
    tags=["mcp-tools"],
    operation_id="list_roles_tool",
)
@track_tool_usage("list_roles_tool")
async def mcp_list_roles(
    user_id: str,
    db: Session = Depends(get_db_session),
):
    """MCP Tool: List roles assigned to a user."""
    try:
        from ...mcp_tools.user_role_tools import list_roles_tool

        return await list_roles_tool(user_id, db)
    except Exception as e:
        logger.error(f"MCP list roles failed: {e}")
        raise HTTPException(status_code=500, detail=str(e))


@router.delete(
    "/mcp-tools/user-role/remove",
    tags=["mcp-tools"],
    operation_id="remove_role_tool",
)
@track_tool_usage("remove_role_tool")
async def mcp_remove_role(
    user_id: str,
    role_name: str,
    db: Session = Depends(get_db_session),
):
    """MCP Tool: Remove a role from a user."""
    try:
        from ...mcp_tools.user_role_tools import remove_role_tool

        return await remove_role_tool(user_id, role_name, db)
    except HTTPException:
        raise
    except Exception as e:
        logger.error(f"MCP remove role failed: {e}")
        raise HTTPException(status_code=500, detail=str(e))


@router.get("/mcp-tools/metrics", tags=["mcp-tools"], operation_id="mcp_tools_metrics")
async def mcp_tools_metrics():
    """Return usage metrics for MCP tools."""
    return {"metrics": dict(tool_counters)}


@router.get("/mcp-tools/stream", tags=["mcp-tools"], include_in_schema=False)
async def mcp_tools_stream(request: Request):
    """Server-Sent Events endpoint for tool and service events."""
    queue = publisher.subscribe()

    async def event_generator():
        try:
            while True:
                if await request.is_disconnected():
                    break
                event = await queue.get()
                yield f"data: {json.dumps(event)}\n\n"
        finally:
            publisher.unsubscribe(queue)

    return StreamingResponse(event_generator(), media_type="text/event-stream")<|MERGE_RESOLUTION|>--- conflicted
+++ resolved
@@ -7,12 +7,8 @@
 from fastapi.responses import StreamingResponse
 import json
 from sqlalchemy.orm import Session
-<<<<<<< HEAD
-from typing import Optional, Dict
-=======
 from typing import Optional, List, Dict, Any
 import uuid
->>>>>>> 018d633c
 import logging
 from functools import wraps
 from collections import defaultdict
@@ -700,37 +696,6 @@
 
 
 @router.get(
-    "/mcp-tools/memory/search-graph",
-    tags=["mcp-tools"],
-    operation_id="search_graph_tool",
-)
-@track_tool_usage("search_graph_tool")
-async def mcp_search_graph(
-    query: str,
-    limit: int = 10,
-    memory_service: MemoryService = Depends(get_memory_service),
-):
-    """MCP Tool: Search memory graph."""
-    try:
-        results = memory_service.search_memory_entities(query, limit=limit)
-        return {
-            "success": True,
-            "results": [
-                {
-                    "id": r.id,
-                    "type": r.type,
-                    "name": r.name,
-                    "description": r.description,
-                }
-                for r in results
-            ],
-        }
-    except Exception as e:
-        logger.error(f"MCP search graph failed: {e}")
-        raise HTTPException(status_code=500, detail=str(e))
-
-
-@router.get(
     "/mcp-tools/memory/get-content",
     tags=["mcp-tools"],
     operation_id="get_memory_content_tool",
