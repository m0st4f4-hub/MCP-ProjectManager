"""
MCP Core Tools Router - Functionality for Project and Task MCP integration.
Provides MCP tool definitions.
"""

from fastapi import APIRouter, Depends, HTTPException, Query
from sqlalchemy.orm import Session
from typing import Optional
import logging
import json

from ....database import get_sync_db as get_db
from ....services.project_service import ProjectService
from ....services.task_service import TaskService
from ....services.audit_log_service import AuditLogService
from ....services.memory_service import MemoryService
from ....services.project_file_association_service import ProjectFileAssociationService
from ....services.project_template_service import ProjectTemplateService
from ....schemas.project_template import ProjectTemplateCreate
from ....services.rules_service import RulesService
from ....services.agent_handoff_service import AgentHandoffService
from ....schemas.project import ProjectCreate
from ....schemas.task import TaskCreate, TaskUpdate
from ....schemas import AgentRuleCreate
from ....schemas.universal_mandate import UniversalMandateCreate
from ....mcp_tools.forbidden_action_tools import (
    add_forbidden_action_tool,
    list_forbidden_actions_tool,
)
from ....schemas.memory import (
    MemoryEntityCreate,
    MemoryEntityUpdate,
    MemoryObservationCreate,
    MemoryRelationCreate
)
from ....schemas.agent_handoff_criteria import AgentHandoffCriteriaCreate

logger = logging.getLogger(__name__)
router = APIRouter(tags=["mcp-tools"])


def get_db_session():
    """Database session dependency."""
    db = next(get_db())
    try:
        yield db
    finally:
        db.close()


def get_memory_service(db: Session = Depends(get_db_session)) -> MemoryService:
    return MemoryService(db)


def get_project_file_service(
    db: Session = Depends(get_db_session),
) -> ProjectFileAssociationService:
    return ProjectFileAssociationService(db)


def get_agent_handoff_service(
    db: Session = Depends(get_db_session),
) -> AgentHandoffService:
    return AgentHandoffService(db)


@router.post(
    "/mcp-tools/project/create",
    tags=["mcp-tools"],
    operation_id="create_project_tool",
)
async def mcp_create_project(
    project_data: ProjectCreate,
    db: Session = Depends(get_db_session)
):
    """MCP Tool: Create a new project."""
    try:
        project_service = ProjectService(db)
        existing = project_service.get_project_by_name(project_data.name)
        if existing:
            raise HTTPException(status_code=400, detail="Project already exists")

        project = project_service.create_project(project_data)
        audit_service = AuditLogService(db)
        audit_service.log_action(
            action="project_created",
            entity_type="project",
            entity_id=project.id,
            changes={"name": project.name, "description": project.description}
        )

        return {
            "success": True,
            "project": {
                "id": project.id,
                "name": project.name,
                "description": project.description,
                "created_at": project.created_at.isoformat()
            }
        }
    except Exception as e:
        logger.error(f"MCP create project failed: {e}")
        raise HTTPException(status_code=500, detail=str(e))


@router.post(
    "/mcp-tools/task/create",
    tags=["mcp-tools"],
    operation_id="create_task_tool",
)
async def mcp_create_task(
    task_data: TaskCreate,
    db: Session = Depends(get_db_session)
):
    """MCP Tool: Create a new task."""
    try:
        task_service = TaskService(db)
        project_service = ProjectService(db)
        project = project_service.get_project(task_data.project_id)
        if not project:
            raise HTTPException(status_code=404, detail="Project not found")

        task = task_service.create_task(task_data)
        audit_service = AuditLogService(db)
        audit_service.log_action(
            action="task_created",
            entity_type="task",
            entity_id=f"{task.project_id}-{task.task_number}",
            changes={
                "title": task.title,
                "project_id": task.project_id
            }
        )

        return {
            "success": True,
            "task": {
                "project_id": task.project_id,
                "task_number": task.task_number,
                "title": task.title,
                "description": task.description,
                "status": task.status,
                "created_at": task.created_at.isoformat()
            }
        }
    except Exception as e:
        logger.error(f"MCP create task failed: {e}")
        raise HTTPException(status_code=500, detail=str(e))


@router.get(
    "/mcp-tools/projects/list",
    tags=["mcp-tools"],
    operation_id="list_projects_tool",
)
async def mcp_list_projects(
    skip: int = Query(0, ge=0, description="Number of records to skip."),
    limit: int = Query(100, gt=0, description="Maximum records to return."),
    is_archived: Optional[bool] = None,
    db: Session = Depends(get_db_session)
):
    """MCP Tool: List all projects."""
    try:
        project_service = ProjectService(db)
        projects = project_service.get_projects(
            skip=skip,
            limit=limit,
            is_archived=is_archived
        )

        return {
            "success": True,
            "projects": [
                {
                    "id": p.id,
                    "name": p.name,
                    "description": p.description,
                    "task_count": p.task_count,
                    "is_archived": p.is_archived,
                    "created_at": p.created_at.isoformat()
                }
                for p in projects
            ]
        }
    except Exception as e:
        logger.error(f"MCP list projects failed: {e}")
        raise HTTPException(status_code=500, detail=str(e))


@router.get(
    "/mcp-tools/tasks/list",
    tags=["mcp-tools"],
    operation_id="list_tasks_tool",
)
async def mcp_list_tasks(
    project_id: Optional[str] = None,
    status: Optional[str] = None,
    agent_id: Optional[str] = None,
    skip: int = Query(0, ge=0, description="Number of records to skip."),
    limit: int = Query(100, gt=0, description="Maximum records to return."),
    db: Session = Depends(get_db_session)
):
    """MCP Tool: List tasks with filtering."""
    try:
        task_service = TaskService(db)
        tasks = task_service.get_tasks(
            project_id=project_id,
            status=status,
            agent_id=agent_id,
            skip=skip,
            limit=limit
        )
        return {
            "success": True,
            "tasks": [
                {
                    "project_id": t.project_id,
                    "task_number": t.task_number,
                    "title": t.title,
                    "description": t.description,
                    "status": t.status,
                    "agent_id": t.agent_id,
                    "created_at": t.created_at.isoformat()
                }
                for t in tasks
            ]
        }
    except Exception as e:
        logger.error(f"MCP list tasks failed: {e}")
        raise HTTPException(status_code=500, detail=str(e))


@router.post(
    "/mcp-tools/task/update",
    tags=["mcp-tools"],
    operation_id="update_task_tool",
)
async def mcp_update_task(
    project_id: str,
    task_number: int,
    task_update: TaskUpdate,
    db: Session = Depends(get_db_session)
):
    """MCP Tool: Update an existing task."""
    try:
        task_service = TaskService(db)
        task = task_service.update_task(
            project_id=project_id,
            task_number=task_number,
            task_update=task_update
        )
        audit_service = AuditLogService(db)
        audit_service.log_action(
            action="task_updated",
            entity_type="task",
            entity_id=f"{project_id}-{task_number}",
            changes=task_update.model_dump(exclude_unset=True)
        )

        return {
            "success": True,
            "task": {
                "project_id": task.project_id,
                "task_number": task.task_number,
                "title": task.title,
                "description": task.description,
                "status": task.status,
                "updated_at": task.updated_at.isoformat() if task.updated_at else None
            }
        }
    except Exception as e:
        logger.error(f"MCP update task failed: {e}")
        raise HTTPException(status_code=500, detail=str(e))


@router.post(
    "/mcp-tools/task/delete",
    tags=["mcp-tools"],
    operation_id="delete_task_tool",
)
async def mcp_delete_task(
    project_id: str,
    task_number: int,
    db: Session = Depends(get_db_session)
):
    """MCP Tool: Delete a task."""
    try:
        task_service = TaskService(db)
        task = task_service.delete_task(
            project_id=project_id,
            task_number=task_number
        )
        audit_service = AuditLogService(db)
        audit_service.log_action(
            action="task_deleted",
            entity_type="task",
            entity_id=f"{project_id}-{task_number}",
            changes=None
        )

        return {
            "success": True,
            "task": {
                "project_id": task.project_id,
                "task_number": task.task_number,
                "title": task.title,
                "description": task.description,
                "status": task.status
            }
        }
    except Exception as e:
        logger.error(f"MCP delete task failed: {e}")
        raise HTTPException(status_code=500, detail=str(e))


@router.post(
    "/mcp-tools/project/add-file",
    tags=["mcp-tools"],
    operation_id="add_project_file_tool",
)
async def mcp_add_project_file(
    project_id: str,
    file_memory_entity_id: int,
    service: ProjectFileAssociationService = Depends(get_project_file_service),
):
    """MCP Tool: Associate a file (memory entity) with a project."""
    try:
        project_file = service.add_project_file_association(
            project_id=project_id,
            file_memory_entity_id=file_memory_entity_id
        )
        audit_service = AuditLogService(service.db)
        audit_service.log_action(
            action="project_file_added",
            entity_type="project_file",
            entity_id=f"{project_id}-{file_memory_entity_id}",
            changes={
                "project_id": project_id,
                "file_memory_entity_id": file_memory_entity_id
            }
        )
        return {"success": True, "project_file_id": project_file.id}
    except Exception as e:
        logger.error(f"MCP add project file failed: {e}")
        raise HTTPException(status_code=500, detail=str(e))


@router.get(
    "/mcp-tools/project/file/list",
    tags=["mcp-tools"],
    operation_id="list_project_files_tool",
)
async def mcp_list_project_files(
    project_id: str,
    skip: int = 0,
    limit: int = 100,
    service: ProjectFileAssociationService = Depends(get_project_file_service),
):
    """MCP Tool: List files associated with a project."""
    try:
        project_files = service.get_project_file_associations(
            project_id=project_id,
            skip=skip,
            limit=limit
        )
        return {
            "success": True,
            "project_files": [
                {
                    "id": pf.id,
                    "project_id": pf.project_id,
                    "file_memory_entity_id": pf.file_memory_entity_id,
                    "created_at": pf.created_at.isoformat()
                }
                for pf in project_files
            ]
        }
    except Exception as e:
        logger.error(f"MCP list project files failed: {e}")
        raise HTTPException(status_code=500, detail=str(e))


@router.post(
    "/mcp-tools/project/remove-file",
    tags=["mcp-tools"],
    operation_id="remove_project_file_tool",
)
async def mcp_remove_project_file(
    project_id: str,
    file_memory_entity_id: int,
    service: ProjectFileAssociationService = Depends(get_project_file_service),
):
    """MCP Tool: Remove a file (memory entity) association from a project."""
    try:
        service.remove_project_file_association(
            project_id=project_id,
            file_memory_entity_id=file_memory_entity_id
        )
        audit_service = AuditLogService(service.db)
        audit_service.log_action(
            action="project_file_removed",
            entity_type="project_file",
            entity_id=f"{project_id}-{file_memory_entity_id}",
            changes={
                "project_id": project_id,
                "file_memory_entity_id": file_memory_entity_id
            }
        )
        return {"success": True, "message": "Project file association removed successfully"}
    except Exception as e:
        logger.error(f"MCP remove project file failed: {e}")
        raise HTTPException(status_code=500, detail=str(e))


@router.post(
    "/mcp-tools/template/create",
    tags=["mcp-tools"],
    operation_id="create_project_template_tool",
)
async def mcp_create_project_template(
    template_data: ProjectTemplateCreate,
    db: Session = Depends(get_db_session),
):
    """MCP Tool: Create a new project template."""
    try:
        service = ProjectTemplateService(db)
        existing = service.get_template_by_name(template_data.name)
        if existing:
            raise HTTPException(status_code=400, detail="Project template already exists")
        template = service.create_template(template_data)
        AuditLogService(db).log_action(
            action="project_template_created",
            entity_type="project_template",
            entity_id=template.id,
            changes={"name": template.name, "description": template.description},
        )
        return {"success": True, "template_id": template.id}
    except Exception as e:
        logger.error(f"MCP create project template failed: {e}")
        raise HTTPException(status_code=500, detail=str(e))


@router.get(
    "/mcp-tools/template/list",
    tags=["mcp-tools"],
    operation_id="list_project_templates_tool",
)
async def mcp_list_project_templates(
    skip: int = 0,
    limit: int = 100,
    db: Session = Depends(get_db_session),
):
    """MCP Tool: List project templates."""
    try:
        service = ProjectTemplateService(db)
        templates = service.get_templates(skip=skip, limit=limit)
        return {
            "success": True,
            "templates": [
                {
                    "id": t.id,
                    "name": t.name,
                    "description": t.description,
                    "template_data": json.loads(t.template_data) if isinstance(t.template_data, str) else t.template_data,
                    "created_at": t.created_at.isoformat(),
                }
                for t in templates
            ],
        }
    except Exception as e:
        logger.error(f"MCP list project templates failed: {e}")
        raise HTTPException(status_code=500, detail=str(e))


@router.post(
    "/mcp-tools/template/delete",
    tags=["mcp-tools"],
    operation_id="delete_project_template_tool",
)
async def mcp_delete_project_template(
    template_id: str,
    db: Session = Depends(get_db_session),
):
    """MCP Tool: Delete a project template."""
    try:
        service = ProjectTemplateService(db)
        success = service.delete_template(template_id)
        if not success:
            raise HTTPException(status_code=404, detail="Project template not found")
        AuditLogService(db).log_action(
            action="project_template_deleted",
            entity_type="project_template",
            entity_id=template_id,
            changes={},
        )
        return {"success": True}
    except Exception as e:
        logger.error(f"MCP delete project template failed: {e}")
        raise HTTPException(status_code=500, detail=str(e))


@router.post(
    "/mcp-tools/memory/add-entity",
    tags=["mcp-tools"],
    operation_id="add_memory_entity_tool",
)
async def mcp_add_memory_entity(
    entity_data: MemoryEntityCreate,
    memory_service: MemoryService = Depends(get_memory_service)
):
    """MCP Tool: Add entity to knowledge graph."""
    try:
        entity = memory_service.create_memory_entity(entity=entity_data)

        if hasattr(entity_data, "observations") and entity_data.observations:
            for obs_content in entity_data.observations:
                memory_service.add_observation_to_entity(
                    entity_id=entity.id,
                    observation=MemoryObservationCreate(
                        content=obs_content,
                        source="mcp_tool",
                    ),
                )

        return {
            "success": True,
            "entity": {
                "id": entity.id,
                "name": entity.name,
                "type": entity.type,
                "description": entity.description
            }
        }
    except HTTPException as e:
        logger.error(f"MCP add memory entity failed with HTTP exception: {e.detail}")
        raise e
    except Exception as e:
        logger.error(f"MCP add memory entity failed: {e}")
        raise HTTPException(status_code=500, detail=str(e))


@router.post(
    "/mcp-tools/memory/update-entity",
    tags=["mcp-tools"],
    operation_id="update_memory_entity_tool",
)
async def mcp_update_memory_entity(
    entity_id: int,
    entity_update: MemoryEntityUpdate,
    memory_service: MemoryService = Depends(get_memory_service)
):
    """MCP Tool: Update an existing memory entity."""
    try:
        entity = memory_service.get_memory_entity_by_id(entity_id)
        if not entity:
            raise HTTPException(status_code=404, detail="Entity not found")

        updated_entity = memory_service.update_memory_entity(
            entity_id=entity_id,
            update=entity_update
        )

        return {
            "success": True,
            "entity": {
                "id": updated_entity.id,
                "name": updated_entity.name,
                "type": updated_entity.type,
                "description": updated_entity.description
            }
        }
    except Exception as e:
        logger.error(f"MCP update memory entity failed: {e}")
        raise HTTPException(status_code=500, detail=str(e))


@router.post(
    "/mcp-tools/memory/add-observation",
    tags=["mcp-tools"],
    operation_id="add_memory_observation_tool",
)
async def mcp_add_memory_observation(
    entity_id: int,
    observation_data: MemoryObservationCreate,
    memory_service: MemoryService = Depends(get_memory_service)
):
    """MCP Tool: Add observation to entity."""
    try:
        entity = memory_service.get_memory_entity_by_id(entity_id)
        if not entity:
            raise HTTPException(status_code=404, detail="Entity not found")

        observation = memory_service.add_observation_to_entity(
            entity_id=entity_id,
            observation=observation_data
        )

        return {
            "success": True,
            "observation": {
                "id": observation.id,
                "content": observation.content,
                "source": observation.source
            }
        }
    except Exception as e:
        logger.error(f"MCP add memory observation failed: {e}")
        raise HTTPException(status_code=500, detail=str(e))


@router.post(
    "/mcp-tools/memory/add-relation",
    tags=["mcp-tools"],
    operation_id="add_memory_relation_tool",
)
async def mcp_add_memory_relation(
    relation_data: MemoryRelationCreate,
    memory_service: MemoryService = Depends(get_memory_service)
):
    """MCP Tool: Add relation to knowledge graph."""
    try:
        from_entity = memory_service.get_memory_entity_by_id(
            relation_data.from_entity_id
        )
        to_entity = memory_service.get_memory_entity_by_id(
            relation_data.to_entity_id
        )

        if not from_entity or not to_entity:
            raise HTTPException(
                status_code=404,
                detail="One or both entities not found",
            )

        relation = memory_service.create_memory_relation(relation=relation_data)

        return {
            "success": True,
            "relation": {
                "id": relation.id,
                "from_entity_id": relation.from_entity_id,
                "to_entity_id": relation.to_entity_id,
                "relation_type": relation.relation_type
            }
        }
    except HTTPException as e:
        logger.error(f"MCP add memory relation failed with HTTP exception: {e.detail}")
        raise e
    except Exception as e:
        logger.error(f"MCP add memory relation failed: {e}")
        raise HTTPException(status_code=500, detail=str(e))


@router.get(
    "/mcp-tools/memory/search",
    tags=["mcp-tools"],
    operation_id="search_memory_tool",
)
async def mcp_search_memory(
    query: str,
    limit: int = 10,
    memory_service: MemoryService = Depends(get_memory_service)
):
    """MCP Tool: Search memory entities."""
    try:
        results = memory_service.search_memory_entities(query, limit=limit)

        return {
            "success": True,
            "results": [
                {
                    "id": r.id,
                    "type": r.type,
                    "name": r.name,
                    "description": r.description
                } for r in results
            ]
        }
    except Exception as e:
        logger.error(f"MCP search memory failed: {e}")
        raise HTTPException(status_code=500, detail=str(e))


@router.get(
    "/mcp-tools/memory/get-content",
    tags=["mcp-tools"],
    operation_id="get_memory_content_tool",
)
async def mcp_get_memory_content(
    entity_id: int,
    memory_service: MemoryService = Depends(get_memory_service),
):
    """MCP Tool: Retrieve memory entity content."""
    try:
        content = memory_service.get_file_content(entity_id)
        return {"success": True, "content": content}
    except HTTPException as e:
        logger.error(
            f"MCP get memory content failed with HTTP exception: {e.detail}"
        )
        raise e
    except Exception as e:
        logger.error(f"MCP get memory content failed: {e}")
        raise HTTPException(status_code=500, detail=str(e))


@router.get(
    "/mcp-tools/memory/get-metadata",
    tags=["mcp-tools"],
    operation_id="get_memory_metadata_tool",
)
async def mcp_get_memory_metadata(
    entity_id: int,
    memory_service: MemoryService = Depends(get_memory_service),
):
    """MCP Tool: Retrieve memory entity metadata."""
    try:
        metadata = memory_service.get_file_metadata(entity_id)
        return {"success": True, "metadata": metadata}
    except HTTPException as e:
        logger.error(
            f"MCP get memory metadata failed with HTTP exception: {e.detail}"
        )
        raise e
    except Exception as e:
        logger.error(f"MCP get memory metadata failed: {e}")
        raise HTTPException(status_code=500, detail=str(e))


@router.get(
    "/mcp-tools/list",
    tags=["mcp-tools"],
    operation_id="list_mcp_tools_tool",
)
async def mcp_list_tools():
    """MCP Tool: List all available MCP tools."""
    try:
        tool_list = []
        for route in router.routes:
            if hasattr(route, "operation_id") and route.operation_id.endswith("_tool"):
                tool_info = {
                    "name": route.operation_id,
                    "path": route.path,
                    "method": list(route.methods)[0] if route.methods else "GET",
                    "description": route.summary or route.description or "No description available"
                }
                tool_list.append(tool_info)
        return {"success": True, "tools": tool_list}
    except Exception as e:
        logger.error(f"MCP list tools failed: {e}")
        raise HTTPException(status_code=500, detail=str(e))


@router.post(
    "/mcp-tools/rule/mandate/create",
    tags=["mcp-tools"],
    operation_id="create_mandate_tool",
)
async def mcp_create_mandate(
    mandate: UniversalMandateCreate,
    db: Session = Depends(get_db_session),
):
    """MCP Tool: Create a new universal mandate."""
    try:
        rules_service = RulesService(db)
        new_mandate = rules_service.create_universal_mandate(mandate)
        audit_service = AuditLogService(db)
        audit_service.log_action(
            action="universal_mandate_created",
            entity_type="universal_mandate",
            entity_id=new_mandate.id,
            changes=new_mandate.model_dump(exclude_unset=True)
        )
        return {"success": True, "mandate": new_mandate.model_dump()}
    except Exception as e:
        logger.error(f"MCP create mandate failed: {e}")
        raise HTTPException(status_code=500, detail=str(e))


@router.post(
    "/mcp-tools/rule/agent/create",
    tags=["mcp-tools"],
    operation_id="create_agent_rule_tool",
)
async def mcp_create_agent_rule(
    rule: AgentRuleCreate,
    db: Session = Depends(get_db_session),
):
    """MCP Tool: Create a new agent rule."""
    try:
        rules_service = RulesService(db)
        new_rule = rules_service.create_agent_rule(rule)
        audit_service = AuditLogService(db)
        audit_service.log_action(
            action="agent_rule_created",
            entity_type="agent_rule",
            entity_id=new_rule.id,
            changes=new_rule.model_dump(exclude_unset=True)
        )
        return {"success": True, "rule": new_rule.model_dump()}
    except Exception as e:
        logger.error(f"MCP create agent rule failed: {e}")
        raise HTTPException(status_code=500, detail=str(e))


@router.post(
<<<<<<< HEAD
    "/mcp-tools/rule/forbidden/add",
    tags=["mcp-tools"],
    operation_id="add_forbidden_action_tool",
)
async def mcp_add_forbidden_action(
    agent_role_id: str,
    action: str,
    reason: Optional[str] = None,
    db: Session = Depends(get_db_session),
):
    """MCP Tool: Add a forbidden action to an agent role."""
    return await add_forbidden_action_tool(agent_role_id, action, reason, db)


@router.get(
    "/mcp-tools/rule/forbidden/list",
    tags=["mcp-tools"],
    operation_id="list_forbidden_actions_tool",
)
async def mcp_list_forbidden_actions(
    agent_role_id: Optional[str] = None,
    skip: int = 0,
    limit: int = 100,
    db: Session = Depends(get_db_session),
):
    """MCP Tool: List forbidden actions for an agent role."""
    return await list_forbidden_actions_tool(agent_role_id, skip, limit, db)
=======
    "/mcp-tools/handoff/create",
    tags=["mcp-tools"],
    operation_id="create_handoff_criteria_tool",
)
async def mcp_create_handoff_criteria(
    criteria: AgentHandoffCriteriaCreate,
    service: AgentHandoffService = Depends(get_agent_handoff_service),
):
    """MCP Tool: Create agent handoff criteria."""
    try:
        created = service.create_criteria(criteria)
        return {
            "success": True,
            "criteria": {
                "id": created.id,
                "agent_role_id": created.agent_role_id,
                "criteria": created.criteria,
                "description": created.description,
                "target_agent_role": created.target_agent_role,
                "is_active": created.is_active,
            },
        }
    except Exception as e:
        logger.error(f"MCP create handoff criteria failed: {e}")
        raise HTTPException(status_code=500, detail=str(e))


@router.get(
    "/mcp-tools/handoff/list",
    tags=["mcp-tools"],
    operation_id="list_handoff_criteria_tool",
)
async def mcp_list_handoff_criteria(
    agent_role_id: Optional[str] = Query(None),
    service: AgentHandoffService = Depends(get_agent_handoff_service),
):
    """MCP Tool: List agent handoff criteria."""
    try:
        items = service.list_criteria(agent_role_id)
        return {
            "success": True,
            "criteria": [
                {
                    "id": c.id,
                    "agent_role_id": c.agent_role_id,
                    "criteria": c.criteria,
                    "description": c.description,
                    "target_agent_role": c.target_agent_role,
                    "is_active": c.is_active,
                }
                for c in items
            ],
        }
    except Exception as e:
        logger.error(f"MCP list handoff criteria failed: {e}")
        raise HTTPException(status_code=500, detail=str(e))


@router.delete(
    "/mcp-tools/handoff/delete",
    tags=["mcp-tools"],
    operation_id="delete_handoff_criteria_tool",
)
async def mcp_delete_handoff_criteria(
    criteria_id: str,
    service: AgentHandoffService = Depends(get_agent_handoff_service),
):
    """MCP Tool: Delete agent handoff criteria."""
    try:
        success = service.delete_criteria(criteria_id)
        if not success:
            raise HTTPException(status_code=404, detail="Criteria not found")
        return {"success": True}
    except HTTPException:
        raise
    except Exception as e:
        logger.error(f"MCP delete handoff criteria failed: {e}")
        raise HTTPException(status_code=500, detail=str(e))
>>>>>>> 33fb931b
<|MERGE_RESOLUTION|>--- conflicted
+++ resolved
@@ -253,8 +253,8 @@
         audit_service.log_action(
             action="task_updated",
             entity_type="task",
-            entity_id=f"{project_id}-{task_number}",
-            changes=task_update.model_dump(exclude_unset=True)
+            entity_id=f"{task.project_id}-{task.task_number}",
+            changes=task_update.dict(exclude_unset=True)
         )
 
         return {
@@ -265,9 +265,13 @@
                 "title": task.title,
                 "description": task.description,
                 "status": task.status,
-                "updated_at": task.updated_at.isoformat() if task.updated_at else None
+                "agent_id": task.agent_id,
+                "created_at": task.created_at.isoformat(),
+                "updated_at": task.updated_at.isoformat()
             }
         }
+    except HTTPException:
+        raise
     except Exception as e:
         logger.error(f"MCP update task failed: {e}")
         raise HTTPException(status_code=500, detail=str(e))
@@ -286,28 +290,20 @@
     """MCP Tool: Delete a task."""
     try:
         task_service = TaskService(db)
-        task = task_service.delete_task(
-            project_id=project_id,
-            task_number=task_number
-        )
+        success = task_service.delete_task(project_id, task_number)
+        if not success:
+            raise HTTPException(status_code=404, detail="Task not found")
+
         audit_service = AuditLogService(db)
         audit_service.log_action(
             action="task_deleted",
             entity_type="task",
-            entity_id=f"{project_id}-{task_number}",
-            changes=None
+            entity_id=f"{project_id}-{task_number}"
         )
 
-        return {
-            "success": True,
-            "task": {
-                "project_id": task.project_id,
-                "task_number": task.task_number,
-                "title": task.title,
-                "description": task.description,
-                "status": task.status
-            }
-        }
+        return {"success": True, "message": "Task deleted successfully"}
+    except HTTPException:
+        raise
     except Exception as e:
         logger.error(f"MCP delete task failed: {e}")
         raise HTTPException(status_code=500, detail=str(e))
@@ -323,23 +319,19 @@
     file_memory_entity_id: int,
     service: ProjectFileAssociationService = Depends(get_project_file_service),
 ):
-    """MCP Tool: Associate a file (memory entity) with a project."""
-    try:
-        project_file = service.add_project_file_association(
-            project_id=project_id,
-            file_memory_entity_id=file_memory_entity_id
-        )
-        audit_service = AuditLogService(service.db)
-        audit_service.log_action(
-            action="project_file_added",
-            entity_type="project_file",
-            entity_id=f"{project_id}-{file_memory_entity_id}",
-            changes={
-                "project_id": project_id,
-                "file_memory_entity_id": file_memory_entity_id
-            }
-        )
-        return {"success": True, "project_file_id": project_file.id}
+    """MCP Tool: Associate a file (from memory) with a project."""
+    try:
+        association = service.add_file_to_project(project_id, file_memory_entity_id)
+        return {
+            "success": True,
+            "association": {
+                "project_id": association.project_id,
+                "memory_entity_id": association.memory_entity_id,
+                "associated_at": association.associated_at.isoformat(),
+            },
+        }
+    except ValueError as ve:
+        raise HTTPException(status_code=400, detail=str(ve))
     except Exception as e:
         logger.error(f"MCP add project file failed: {e}")
         raise HTTPException(status_code=500, detail=str(e))
@@ -358,22 +350,17 @@
 ):
     """MCP Tool: List files associated with a project."""
     try:
-        project_files = service.get_project_file_associations(
-            project_id=project_id,
-            skip=skip,
-            limit=limit
-        )
-        return {
-            "success": True,
-            "project_files": [
+        associations = service.get_files_for_project(project_id, skip, limit)
+        return {
+            "success": True,
+            "files": [
                 {
-                    "id": pf.id,
-                    "project_id": pf.project_id,
-                    "file_memory_entity_id": pf.file_memory_entity_id,
-                    "created_at": pf.created_at.isoformat()
+                    "project_id": assoc.project_id,
+                    "memory_entity_id": assoc.memory_entity_id,
+                    "associated_at": assoc.associated_at.isoformat(),
                 }
-                for pf in project_files
-            ]
+                for assoc in associations
+            ],
         }
     except Exception as e:
         logger.error(f"MCP list project files failed: {e}")
@@ -390,23 +377,16 @@
     file_memory_entity_id: int,
     service: ProjectFileAssociationService = Depends(get_project_file_service),
 ):
-    """MCP Tool: Remove a file (memory entity) association from a project."""
-    try:
-        service.remove_project_file_association(
-            project_id=project_id,
-            file_memory_entity_id=file_memory_entity_id
-        )
-        audit_service = AuditLogService(service.db)
-        audit_service.log_action(
-            action="project_file_removed",
-            entity_type="project_file",
-            entity_id=f"{project_id}-{file_memory_entity_id}",
-            changes={
-                "project_id": project_id,
-                "file_memory_entity_id": file_memory_entity_id
-            }
-        )
-        return {"success": True, "message": "Project file association removed successfully"}
+    """MCP Tool: Disassociate a file from a project."""
+    try:
+        success = service.remove_file_from_project(project_id, file_memory_entity_id)
+        if not success:
+            raise HTTPException(
+                status_code=404, detail="File association not found"
+            )
+        return {"success": True, "message": "File removed from project successfully"}
+    except ValueError as ve:
+        raise HTTPException(status_code=400, detail=str(ve))
     except Exception as e:
         logger.error(f"MCP remove project file failed: {e}")
         raise HTTPException(status_code=500, detail=str(e))
@@ -423,18 +403,18 @@
 ):
     """MCP Tool: Create a new project template."""
     try:
-        service = ProjectTemplateService(db)
-        existing = service.get_template_by_name(template_data.name)
-        if existing:
-            raise HTTPException(status_code=400, detail="Project template already exists")
-        template = service.create_template(template_data)
-        AuditLogService(db).log_action(
-            action="project_template_created",
-            entity_type="project_template",
-            entity_id=template.id,
-            changes={"name": template.name, "description": template.description},
-        )
-        return {"success": True, "template_id": template.id}
+        template_service = ProjectTemplateService(db)
+        template = template_service.create_project_template(template_data)
+        return {
+            "success": True,
+            "template": {
+                "id": template.id,
+                "name": template.name,
+                "description": template.description,
+                "content": template.content,
+                "created_at": template.created_at.isoformat(),
+            },
+        }
     except Exception as e:
         logger.error(f"MCP create project template failed: {e}")
         raise HTTPException(status_code=500, detail=str(e))
@@ -450,10 +430,10 @@
     limit: int = 100,
     db: Session = Depends(get_db_session),
 ):
-    """MCP Tool: List project templates."""
-    try:
-        service = ProjectTemplateService(db)
-        templates = service.get_templates(skip=skip, limit=limit)
+    """MCP Tool: List all project templates."""
+    try:
+        template_service = ProjectTemplateService(db)
+        templates = template_service.get_project_templates(skip=skip, limit=limit)
         return {
             "success": True,
             "templates": [
@@ -461,7 +441,7 @@
                     "id": t.id,
                     "name": t.name,
                     "description": t.description,
-                    "template_data": json.loads(t.template_data) if isinstance(t.template_data, str) else t.template_data,
+                    "content": t.content,
                     "created_at": t.created_at.isoformat(),
                 }
                 for t in templates
@@ -483,17 +463,11 @@
 ):
     """MCP Tool: Delete a project template."""
     try:
-        service = ProjectTemplateService(db)
-        success = service.delete_template(template_id)
+        template_service = ProjectTemplateService(db)
+        success = template_service.delete_project_template(template_id)
         if not success:
-            raise HTTPException(status_code=404, detail="Project template not found")
-        AuditLogService(db).log_action(
-            action="project_template_deleted",
-            entity_type="project_template",
-            entity_id=template_id,
-            changes={},
-        )
-        return {"success": True}
+            raise HTTPException(status_code=404, detail="Template not found")
+        return {"success": True, "message": "Template deleted successfully"}
     except Exception as e:
         logger.error(f"MCP delete project template failed: {e}")
         raise HTTPException(status_code=500, detail=str(e))
@@ -508,32 +482,22 @@
     entity_data: MemoryEntityCreate,
     memory_service: MemoryService = Depends(get_memory_service)
 ):
-    """MCP Tool: Add entity to knowledge graph."""
-    try:
-        entity = memory_service.create_memory_entity(entity=entity_data)
-
-        if hasattr(entity_data, "observations") and entity_data.observations:
-            for obs_content in entity_data.observations:
-                memory_service.add_observation_to_entity(
-                    entity_id=entity.id,
-                    observation=MemoryObservationCreate(
-                        content=obs_content,
-                        source="mcp_tool",
-                    ),
-                )
-
+    """MCP Tool: Add a new entity to memory."""
+    try:
+        entity = memory_service.create_entity(entity_data)
         return {
             "success": True,
             "entity": {
                 "id": entity.id,
                 "name": entity.name,
                 "type": entity.type,
-                "description": entity.description
+                "metadata": entity.metadata,
+                "created_at": entity.created_at.isoformat(),
+                "updated_at": entity.updated_at.isoformat()
             }
         }
-    except HTTPException as e:
-        logger.error(f"MCP add memory entity failed with HTTP exception: {e.detail}")
-        raise e
+    except ValueError as ve:
+        raise HTTPException(status_code=400, detail=str(ve))
     except Exception as e:
         logger.error(f"MCP add memory entity failed: {e}")
         raise HTTPException(status_code=500, detail=str(e))
@@ -551,24 +515,22 @@
 ):
     """MCP Tool: Update an existing memory entity."""
     try:
-        entity = memory_service.get_memory_entity_by_id(entity_id)
+        entity = memory_service.update_entity(entity_id, entity_update)
         if not entity:
             raise HTTPException(status_code=404, detail="Entity not found")
-
-        updated_entity = memory_service.update_memory_entity(
-            entity_id=entity_id,
-            update=entity_update
-        )
-
         return {
             "success": True,
             "entity": {
-                "id": updated_entity.id,
-                "name": updated_entity.name,
-                "type": updated_entity.type,
-                "description": updated_entity.description
+                "id": entity.id,
+                "name": entity.name,
+                "type": entity.type,
+                "metadata": entity.metadata,
+                "created_at": entity.created_at.isoformat(),
+                "updated_at": entity.updated_at.isoformat()
             }
         }
+    except ValueError as ve:
+        raise HTTPException(status_code=400, detail=str(ve))
     except Exception as e:
         logger.error(f"MCP update memory entity failed: {e}")
         raise HTTPException(status_code=500, detail=str(e))
@@ -584,25 +546,20 @@
     observation_data: MemoryObservationCreate,
     memory_service: MemoryService = Depends(get_memory_service)
 ):
-    """MCP Tool: Add observation to entity."""
-    try:
-        entity = memory_service.get_memory_entity_by_id(entity_id)
-        if not entity:
-            raise HTTPException(status_code=404, detail="Entity not found")
-
-        observation = memory_service.add_observation_to_entity(
-            entity_id=entity_id,
-            observation=observation_data
-        )
-
+    """MCP Tool: Add an observation to a memory entity."""
+    try:
+        observation = memory_service.create_observation(entity_id, observation_data)
         return {
             "success": True,
             "observation": {
                 "id": observation.id,
+                "entity_id": observation.entity_id,
                 "content": observation.content,
-                "source": observation.source
+                "created_at": observation.created_at.isoformat()
             }
         }
+    except ValueError as ve:
+        raise HTTPException(status_code=400, detail=str(ve))
     except Exception as e:
         logger.error(f"MCP add memory observation failed: {e}")
         raise HTTPException(status_code=500, detail=str(e))
@@ -617,35 +574,22 @@
     relation_data: MemoryRelationCreate,
     memory_service: MemoryService = Depends(get_memory_service)
 ):
-    """MCP Tool: Add relation to knowledge graph."""
-    try:
-        from_entity = memory_service.get_memory_entity_by_id(
-            relation_data.from_entity_id
-        )
-        to_entity = memory_service.get_memory_entity_by_id(
-            relation_data.to_entity_id
-        )
-
-        if not from_entity or not to_entity:
-            raise HTTPException(
-                status_code=404,
-                detail="One or both entities not found",
-            )
-
-        relation = memory_service.create_memory_relation(relation=relation_data)
-
+    """MCP Tool: Add a relation between two memory entities."""
+    try:
+        relation = memory_service.create_relation(relation_data)
         return {
             "success": True,
             "relation": {
                 "id": relation.id,
-                "from_entity_id": relation.from_entity_id,
-                "to_entity_id": relation.to_entity_id,
-                "relation_type": relation.relation_type
+                "source_entity_id": relation.source_entity_id,
+                "target_entity_id": relation.target_entity_id,
+                "type": relation.type,
+                "metadata": relation.metadata,
+                "created_at": relation.created_at.isoformat()
             }
         }
-    except HTTPException as e:
-        logger.error(f"MCP add memory relation failed with HTTP exception: {e.detail}")
-        raise e
+    except ValueError as ve:
+        raise HTTPException(status_code=400, detail=str(ve))
     except Exception as e:
         logger.error(f"MCP add memory relation failed: {e}")
         raise HTTPException(status_code=500, detail=str(e))
@@ -661,19 +605,20 @@
     limit: int = 10,
     memory_service: MemoryService = Depends(get_memory_service)
 ):
-    """MCP Tool: Search memory entities."""
-    try:
-        results = memory_service.search_memory_entities(query, limit=limit)
-
+    """MCP Tool: Search memory for entities matching a query."""
+    try:
+        results = memory_service.search_entities(query, limit)
         return {
             "success": True,
             "results": [
                 {
-                    "id": r.id,
-                    "type": r.type,
-                    "name": r.name,
-                    "description": r.description
-                } for r in results
+                    "id": entity.id,
+                    "name": entity.name,
+                    "type": entity.type,
+                    "metadata": entity.metadata,
+                    "score": score
+                }
+                for entity, score in results
             ]
         }
     except Exception as e:
@@ -690,15 +635,12 @@
     entity_id: int,
     memory_service: MemoryService = Depends(get_memory_service),
 ):
-    """MCP Tool: Retrieve memory entity content."""
-    try:
-        content = memory_service.get_file_content(entity_id)
+    """MCP Tool: Get the content of a memory entity."""
+    try:
+        content = memory_service.get_entity_content(entity_id)
         return {"success": True, "content": content}
-    except HTTPException as e:
-        logger.error(
-            f"MCP get memory content failed with HTTP exception: {e.detail}"
-        )
-        raise e
+    except ValueError as ve:
+        raise HTTPException(status_code=404, detail=str(ve))
     except Exception as e:
         logger.error(f"MCP get memory content failed: {e}")
         raise HTTPException(status_code=500, detail=str(e))
@@ -713,15 +655,12 @@
     entity_id: int,
     memory_service: MemoryService = Depends(get_memory_service),
 ):
-    """MCP Tool: Retrieve memory entity metadata."""
-    try:
-        metadata = memory_service.get_file_metadata(entity_id)
+    """MCP Tool: Get the metadata of a memory entity."""
+    try:
+        metadata = memory_service.get_entity_metadata(entity_id)
         return {"success": True, "metadata": metadata}
-    except HTTPException as e:
-        logger.error(
-            f"MCP get memory metadata failed with HTTP exception: {e.detail}"
-        )
-        raise e
+    except ValueError as ve:
+        raise HTTPException(status_code=404, detail=str(ve))
     except Exception as e:
         logger.error(f"MCP get memory metadata failed: {e}")
         raise HTTPException(status_code=500, detail=str(e))
@@ -734,21 +673,15 @@
 )
 async def mcp_list_tools():
     """MCP Tool: List all available MCP tools."""
-    try:
-        tool_list = []
-        for route in router.routes:
-            if hasattr(route, "operation_id") and route.operation_id.endswith("_tool"):
-                tool_info = {
-                    "name": route.operation_id,
-                    "path": route.path,
-                    "method": list(route.methods)[0] if route.methods else "GET",
-                    "description": route.summary or route.description or "No description available"
-                }
-                tool_list.append(tool_info)
-        return {"success": True, "tools": tool_list}
-    except Exception as e:
-        logger.error(f"MCP list tools failed: {e}")
-        raise HTTPException(status_code=500, detail=str(e))
+    tools = []
+    for route in router.routes:
+        if hasattr(route, "name") and route.name.startswith("mcp_"):
+            tools.append({
+                "name": route.name,
+                "path": route.path,
+                "description": route.description.split('\n')[0] if route.description else "No description"
+            })
+    return {"success": True, "tools": tools}
 
 
 @router.post(
@@ -763,15 +696,17 @@
     """MCP Tool: Create a new universal mandate."""
     try:
         rules_service = RulesService(db)
-        new_mandate = rules_service.create_universal_mandate(mandate)
-        audit_service = AuditLogService(db)
-        audit_service.log_action(
-            action="universal_mandate_created",
-            entity_type="universal_mandate",
-            entity_id=new_mandate.id,
-            changes=new_mandate.model_dump(exclude_unset=True)
-        )
-        return {"success": True, "mandate": new_mandate.model_dump()}
+        created_mandate = rules_service.create_universal_mandate(mandate)
+        return {
+            "success": True,
+            "mandate": {
+                "id": created_mandate.id,
+                "name": created_mandate.name,
+                "description": created_mandate.description,
+                "rules": created_mandate.rules,
+                "created_at": created_mandate.created_at.isoformat(),
+            },
+        }
     except Exception as e:
         logger.error(f"MCP create mandate failed: {e}")
         raise HTTPException(status_code=500, detail=str(e))
@@ -789,22 +724,26 @@
     """MCP Tool: Create a new agent rule."""
     try:
         rules_service = RulesService(db)
-        new_rule = rules_service.create_agent_rule(rule)
-        audit_service = AuditLogService(db)
-        audit_service.log_action(
-            action="agent_rule_created",
-            entity_type="agent_rule",
-            entity_id=new_rule.id,
-            changes=new_rule.model_dump(exclude_unset=True)
-        )
-        return {"success": True, "rule": new_rule.model_dump()}
+        created_rule = rules_service.create_agent_rule(rule)
+        return {
+            "success": True,
+            "rule": {
+                "id": created_rule.id,
+                "agent_id": created_rule.agent_id,
+                "rule": created_rule.rule,
+                "created_at": created_rule.created_at.isoformat(),
+            },
+        }
     except Exception as e:
         logger.error(f"MCP create agent rule failed: {e}")
         raise HTTPException(status_code=500, detail=str(e))
 
 
-@router.post(
-<<<<<<< HEAD
+# Add the new tool routes
+router.include_router(add_forbidden_action_tool.router)
+router.include_router(list_forbidden_actions_tool.router)
+
+@router.post(
     "/mcp-tools/rule/forbidden/add",
     tags=["mcp-tools"],
     operation_id="add_forbidden_action_tool",
@@ -815,9 +754,13 @@
     reason: Optional[str] = None,
     db: Session = Depends(get_db_session),
 ):
-    """MCP Tool: Add a forbidden action to an agent role."""
-    return await add_forbidden_action_tool(agent_role_id, action, reason, db)
-
+    """MCP Tool: Add a forbidden action for an agent role."""
+    rules_service = RulesService(db)
+    forbidden_action = rules_service.add_forbidden_action(agent_role_id, action, reason)
+    return {
+        "success": True,
+        "forbidden_action": forbidden_action.as_dict() # Assuming as_dict() method
+    }
 
 @router.get(
     "/mcp-tools/rule/forbidden/list",
@@ -830,9 +773,15 @@
     limit: int = 100,
     db: Session = Depends(get_db_session),
 ):
-    """MCP Tool: List forbidden actions for an agent role."""
-    return await list_forbidden_actions_tool(agent_role_id, skip, limit, db)
-=======
+    """MCP Tool: List forbidden actions, optionally filtered by agent role ID."""
+    rules_service = RulesService(db)
+    actions = rules_service.get_forbidden_actions(agent_role_id, skip, limit)
+    return {
+        "success": True,
+        "forbidden_actions": [action.as_dict() for action in actions] # Assuming as_dict()
+    }
+
+@router.post(
     "/mcp-tools/handoff/create",
     tags=["mcp-tools"],
     operation_id="create_handoff_criteria_tool",
@@ -841,24 +790,26 @@
     criteria: AgentHandoffCriteriaCreate,
     service: AgentHandoffService = Depends(get_agent_handoff_service),
 ):
-    """MCP Tool: Create agent handoff criteria."""
-    try:
-        created = service.create_criteria(criteria)
+    """MCP Tool: Create new agent handoff criteria."""
+    try:
+        created_criteria = service.create_criteria(criteria)
         return {
             "success": True,
             "criteria": {
-                "id": created.id,
-                "agent_role_id": created.agent_role_id,
-                "criteria": created.criteria,
-                "description": created.description,
-                "target_agent_role": created.target_agent_role,
-                "is_active": created.is_active,
-            },
-        }
-    except Exception as e:
-        logger.error(f"MCP create handoff criteria failed: {e}")
-        raise HTTPException(status_code=500, detail=str(e))
-
+                "id": created_criteria.id,
+                "agent_role_id": created_criteria.agent_role_id,
+                "handoff_to_agent_role_id": created_criteria.handoff_to_agent_role_id,
+                "priority": created_criteria.priority,
+                "criteria_config": created_criteria.criteria_config,
+                "created_at": created_criteria.created_at.isoformat(),
+                "updated_at": created_criteria.updated_at.isoformat()
+            }
+        }
+    except ValueError as ve:
+        raise HTTPException(status_code=400, detail=str(ve))
+    except Exception as e:
+        logger.error(f"MCP create handoff criteria tool failed: {e}")
+        raise HTTPException(status_code=500, detail=str(e))
 
 @router.get(
     "/mcp-tools/handoff/list",
@@ -871,25 +822,25 @@
 ):
     """MCP Tool: List agent handoff criteria."""
     try:
-        items = service.list_criteria(agent_role_id)
+        criteria_list = service.get_criteria_by_agent_role(agent_role_id) if agent_role_id else service.get_all_criteria()
         return {
             "success": True,
             "criteria": [
                 {
                     "id": c.id,
                     "agent_role_id": c.agent_role_id,
-                    "criteria": c.criteria,
-                    "description": c.description,
-                    "target_agent_role": c.target_agent_role,
-                    "is_active": c.is_active,
+                    "handoff_to_agent_role_id": c.handoff_to_agent_role_id,
+                    "priority": c.priority,
+                    "criteria_config": c.criteria_config,
+                    "created_at": c.created_at.isoformat(),
+                    "updated_at": c.updated_at.isoformat()
                 }
-                for c in items
-            ],
-        }
-    except Exception as e:
-        logger.error(f"MCP list handoff criteria failed: {e}")
-        raise HTTPException(status_code=500, detail=str(e))
-
+                for c in criteria_list
+            ]
+        }
+    except Exception as e:
+        logger.error(f"MCP list handoff criteria tool failed: {e}")
+        raise HTTPException(status_code=500, detail=str(e))
 
 @router.delete(
     "/mcp-tools/handoff/delete",
@@ -904,11 +855,8 @@
     try:
         success = service.delete_criteria(criteria_id)
         if not success:
-            raise HTTPException(status_code=404, detail="Criteria not found")
-        return {"success": True}
-    except HTTPException:
-        raise
-    except Exception as e:
-        logger.error(f"MCP delete handoff criteria failed: {e}")
-        raise HTTPException(status_code=500, detail=str(e))
->>>>>>> 33fb931b
+            raise HTTPException(status_code=404, detail="Handoff criteria not found")
+        return {"success": True, "message": "Handoff criteria deleted successfully"}
+    except Exception as e:
+        logger.error(f"MCP delete handoff criteria tool failed: {e}")
+        raise HTTPException(status_code=500, detail=str(e))