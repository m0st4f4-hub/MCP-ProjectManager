--- conflicted
+++ resolved
@@ -23,8 +23,6 @@
 from ....schemas.task import TaskCreate, TaskUpdate
 from ....schemas import AgentRuleCreate
 from ....schemas.universal_mandate import UniversalMandateCreate
-<<<<<<< HEAD
-=======
 from ....schemas.memory import (
     MemoryEntityCreate,
     MemoryEntityUpdate,
@@ -39,7 +37,6 @@
 )
 from ....schemas.universal_mandate import UniversalMandateCreate
 from .... import models
->>>>>>> 1c1177a2
 from ....schemas.memory import (
     MemoryEntityCreate,
     MemoryEntityUpdate,
