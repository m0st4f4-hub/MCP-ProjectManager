# Task ID: <taskId>  # Agent Role: ImplementationSpecialist  # Request ID: <requestId>  # Project: task-manager  # Timestamp: <timestamp>

"""
MCP Core Tools Router - Functionality for Project and Task MCP integration.
Provides MCP tool definitions.
"""

from fastapi import APIRouter, Depends, HTTPException
from sqlalchemy.orm import Session
from typing import List, Dict, Any, Optional
import logging
import json

from ....database import get_sync_db as get_db
from ....services.project_service import ProjectService
from ....services.task_service import TaskService
from ....services.audit_log_service import AuditLogService
from ....services.memory_service import MemoryService
from ....services.project_file_association_service import ProjectFileAssociationService
from ....schemas.project import ProjectCreate
from ....schemas.task import TaskCreate
from ....schemas.memory import (
    MemoryEntityCreate,
    MemoryEntityUpdate,
    MemoryObservationCreate,
    MemoryRelationCreate
)

logger = logging.getLogger(__name__)
router = APIRouter(tags=["mcp-tools"])


def get_db_session():
    """Database session dependency."""
    db = next(get_db())
    try:
        yield db
    finally:
        db.close()


def get_memory_service(db: Session = Depends(get_db_session)) -> MemoryService:
    return MemoryService(db)


def get_project_file_service(
    db: Session = Depends(get_db_session),
) -> ProjectFileAssociationService:
    return ProjectFileAssociationService(db)


@router.post(
    "/mcp-tools/project/create",
    tags=["mcp-tools"],
    operation_id="create_project_tool",
)
async def mcp_create_project(
    project_data: ProjectCreate,
    db: Session = Depends(get_db_session)
):
    """MCP Tool: Create a new project."""
    try:
        project_service = ProjectService(db)
        existing = project_service.get_project_by_name(project_data.name)
        if existing:
            raise HTTPException(status_code=400, detail="Project already exists")

        project = project_service.create_project(project_data)
        audit_service = AuditLogService(db)
        audit_service.log_action(
            action="project_created",
            entity_type="project",
            entity_id=project.id,
            changes={"name": project.name, "description": project.description}
        )

        return {
            "success": True,
            "project": {
                "id": project.id,
                "name": project.name,
                "description": project.description,
                "created_at": project.created_at.isoformat()
            }
        }
    except Exception as e:
        logger.error(f"MCP create project failed: {e}")
        raise HTTPException(status_code=500, detail=str(e))


@router.post(
    "/mcp-tools/task/create",
    tags=["mcp-tools"],
    operation_id="create_task_tool",
)
async def mcp_create_task(
    task_data: TaskCreate,
    db: Session = Depends(get_db_session)
):
    """MCP Tool: Create a new task."""
    try:
        task_service = TaskService(db)
        project_service = ProjectService(db)
        project = project_service.get_project(task_data.project_id)
        if not project:
            raise HTTPException(status_code=404, detail="Project not found")

        task = task_service.create_task(task_data)
        audit_service = AuditLogService(db)
        audit_service.log_action(
            action="task_created",
            entity_type="task",
            entity_id=f"{task.project_id}-{task.task_number}",
            changes={
                "title": task.title,
                "project_id": task.project_id
            }
        )

        return {
            "success": True,
            "task": {
                "project_id": task.project_id,
                "task_number": task.task_number,
                "title": task.title,
                "description": task.description,
                "status": task.status,
                "created_at": task.created_at.isoformat()
            }
        }
    except Exception as e:
        logger.error(f"MCP create task failed: {e}")
        raise HTTPException(status_code=500, detail=str(e))


@router.get(
    "/mcp-tools/projects/list",
    tags=["mcp-tools"],
    operation_id="list_projects_tool",
)
async def mcp_list_projects(
    skip: int = 0,
    limit: int = 100,
    is_archived: Optional[bool] = None,
    db: Session = Depends(get_db_session)
):
    """MCP Tool: List all projects."""
    try:
        project_service = ProjectService(db)
        projects = project_service.get_projects(
            skip=skip,
            limit=limit,
            is_archived=is_archived
        )

        return {
            "success": True,
            "projects": [
                {
                    "id": p.id,
                    "name": p.name,
                    "description": p.description,
                    "task_count": p.task_count,
                    "is_archived": p.is_archived,
                    "created_at": p.created_at.isoformat()
                }
                for p in projects
            ]
        }
    except Exception as e:
        logger.error(f"MCP list projects failed: {e}")
        raise HTTPException(status_code=500, detail=str(e))


@router.get(
    "/mcp-tools/tasks/list",
    tags=["mcp-tools"],
    operation_id="list_tasks_tool",
)
async def mcp_list_tasks(
    project_id: Optional[str] = None,
    status: Optional[str] = None,
    agent_id: Optional[str] = None,
    skip: int = 0,
    limit: int = 100,
    db: Session = Depends(get_db_session)
):
    """MCP Tool: List tasks with filtering."""
    try:
        task_service = TaskService(db)
        tasks = task_service.get_tasks(
            project_id=project_id,
            status=status,
            agent_id=agent_id,
            skip=skip,
            limit=limit
        )
        return {
            "success": True,
            "tasks": [
                {
                    "project_id": t.project_id,
                    "task_number": t.task_number,
                    "title": t.title,
                    "description": t.description,
                    "status": t.status,
                    "agent_id": t.agent_id,
                    "created_at": t.created_at.isoformat()
                }
                for t in tasks
            ]
        }
    except Exception as e:
        logger.error(f"MCP list tasks failed: {e}")
        raise HTTPException(status_code=500, detail=str(e))


@router.post(
<<<<<<< HEAD
    "/mcp-tools/task/update",
    tags=["mcp-tools"],
    operation_id="update_task_tool",
)
async def mcp_update_task(
    project_id: str,
    task_number: int,
    task_update: TaskUpdate,
    db: Session = Depends(get_db_session)
):
    """MCP Tool: Update an existing task."""
    try:
        task_service = TaskService(db)
        task = task_service.update_task(
            project_id=project_id,
            task_number=task_number,
            task_update=task_update
        )
        audit_service = AuditLogService(db)
        audit_service.log_action(
            action="task_updated",
            entity_type="task",
            entity_id=f"{project_id}-{task_number}",
            changes=task_update.model_dump(exclude_unset=True)
        )

        return {
            "success": True,
            "task": {
                "project_id": task.project_id,
                "task_number": task.task_number,
                "title": task.title,
                "description": task.description,
                "status": task.status,
                "agent_id": task.agent_id,
                "updated_at": task.updated_at.isoformat() if task.updated_at else None
            }
        }
    except Exception as e:
        logger.error(f"MCP update task failed: {e}")
        raise HTTPException(status_code=500, detail=str(e))


@router.post(
    "/mcp-tools/task/delete",
    tags=["mcp-tools"],
    operation_id="delete_task_tool",
)
async def mcp_delete_task(
    project_id: str,
    task_number: int,
    db: Session = Depends(get_db_session)
):
    """MCP Tool: Delete a task."""
    try:
        task_service = TaskService(db)
        task = task_service.delete_task(
            project_id=project_id,
            task_number=task_number
        )
        audit_service = AuditLogService(db)
        audit_service.log_action(
            action="task_deleted",
            entity_type="task",
            entity_id=f"{project_id}-{task_number}",
            changes=None
        )

        return {
            "success": True,
            "task": {
                "project_id": task.project_id,
                "task_number": task.task_number,
                "title": task.title,
                "description": task.description,
                "status": task.status
            }
        }
    except Exception as e:
        logger.error(f"MCP delete task failed: {e}")
=======
    "/mcp-tools/project/file/add",
    tags=["mcp-tools"],
    operation_id="add_project_file_tool",
)
async def mcp_add_project_file(
    project_id: str,
    file_memory_entity_id: int,
    service: ProjectFileAssociationService = Depends(get_project_file_service),
):
    """MCP Tool: Associate a file with a project."""
    try:
        association = service.associate_file_with_project(
            project_id, file_memory_entity_id
        )
        return {
            "success": True,
            "association": {
                "project_id": association.project_id,
                "file_memory_entity_id": association.file_memory_entity_id,
            },
        }
    except Exception as e:
        logger.error(f"MCP add project file failed: {e}")
        raise HTTPException(status_code=500, detail=str(e))


@router.get(
    "/mcp-tools/project/file/list",
    tags=["mcp-tools"],
    operation_id="list_project_files_tool",
)
async def mcp_list_project_files(
    project_id: str,
    skip: int = 0,
    limit: int = 100,
    service: ProjectFileAssociationService = Depends(get_project_file_service),
):
    """MCP Tool: List files associated with a project."""
    try:
        files = service.get_files_for_project(project_id, skip=skip, limit=limit)
        return {
            "success": True,
            "files": [
                {
                    "project_id": f.project_id,
                    "file_memory_entity_id": f.file_memory_entity_id,
                }
                for f in files
            ],
        }
    except Exception as e:
        logger.error(f"MCP list project files failed: {e}")
        raise HTTPException(status_code=500, detail=str(e))


@router.post(
    "/mcp-tools/project/file/remove",
    tags=["mcp-tools"],
    operation_id="remove_project_file_tool",
)
async def mcp_remove_project_file(
    project_id: str,
    file_memory_entity_id: int,
    service: ProjectFileAssociationService = Depends(get_project_file_service),
):
    """MCP Tool: Remove a file association from a project."""
    try:
        result = service.disassociate_file_from_project(
            project_id, file_memory_entity_id
        )
        success = bool(result)
        return {"success": success}
    except Exception as e:
        logger.error(f"MCP remove project file failed: {e}")
>>>>>>> d03393b8
        raise HTTPException(status_code=500, detail=str(e))


@router.post(
    "/mcp-tools/memory/add-entity",
    tags=["mcp-tools"],
    operation_id="add_memory_entity_tool",
)
async def mcp_add_memory_entity(
    entity_data: MemoryEntityCreate,
    memory_service: MemoryService = Depends(get_memory_service)
):
    """MCP Tool: Add entity to knowledge graph."""
    try:
        entity = memory_service.create_memory_entity(entity=entity_data)
        
        if hasattr(entity_data, 'observations') and entity_data.observations:
            for obs_content in entity_data.observations:
                memory_service.add_observation_to_entity(
                    entity_id=entity.id,
                    observation=MemoryObservationCreate(content=obs_content, source="mcp_tool")
                )

        return {
            "success": True,
            "entity": {
                "id": entity.id,
                "name": entity.name,
                "type": entity.type,
                "description": entity.description
            }
        }
    except HTTPException as e:
        logger.error(f"MCP add memory entity failed with HTTP exception: {e.detail}")
        raise e
    except Exception as e:
        logger.error(f"MCP add memory entity failed: {e}")
        raise HTTPException(status_code=500, detail=str(e))


@router.post(
    "/mcp-tools/memory/update-entity",
    tags=["mcp-tools"],
    operation_id="update_memory_entity_tool",
)
async def mcp_update_memory_entity(
    entity_id: int,
    entity_update: MemoryEntityUpdate,
    memory_service: MemoryService = Depends(get_memory_service)
):
    """MCP Tool: Update an existing memory entity."""
    try:
        entity = memory_service.get_memory_entity_by_id(entity_id)
        if not entity:
            raise HTTPException(status_code=404, detail="Entity not found")

        updated_entity = memory_service.update_memory_entity(
            entity_id=entity_id,
            update=entity_update
        )

        return {
            "success": True,
            "entity": {
                "id": updated_entity.id,
                "name": updated_entity.name,
                "type": updated_entity.type,
                "description": updated_entity.description
            }
        }
    except Exception as e:
        logger.error(f"MCP update memory entity failed: {e}")
        raise HTTPException(status_code=500, detail=str(e))


@router.post(
    "/mcp-tools/memory/add-observation",
    tags=["mcp-tools"],
    operation_id="add_memory_observation_tool",
)
async def mcp_add_memory_observation(
    entity_id: int,
    observation_data: MemoryObservationCreate,
    memory_service: MemoryService = Depends(get_memory_service)
):
    """MCP Tool: Add observation to entity."""
    try:
        entity = memory_service.get_memory_entity_by_id(entity_id)
        if not entity:
            raise HTTPException(status_code=404, detail="Entity not found")

        observation = memory_service.add_observation_to_entity(
            entity_id=entity_id,
            observation=observation_data
        )

        return {
            "success": True,
            "observation": {
                "id": observation.id,
                "content": observation.content,
                "source": observation.source
            }
        }
    except Exception as e:
        logger.error(f"MCP add memory observation failed: {e}")
        raise HTTPException(status_code=500, detail=str(e))


@router.post(
    "/mcp-tools/memory/add-relation",
    tags=["mcp-tools"],
    operation_id="add_memory_relation_tool",
)
async def mcp_add_memory_relation(
    relation_data: MemoryRelationCreate,
    memory_service: MemoryService = Depends(get_memory_service)
):
    """MCP Tool: Add relation to knowledge graph."""
    try:
        from_entity = memory_service.get_memory_entity_by_id(relation_data.from_entity_id)
        to_entity = memory_service.get_memory_entity_by_id(relation_data.to_entity_id)

        if not from_entity or not to_entity:
            raise HTTPException(status_code=404, detail="One or both entities not found")

        relation = memory_service.create_memory_relation(relation=relation_data)

        return {
            "success": True,
            "relation": {
                "id": relation.id,
                "from_entity_id": relation.from_entity_id,
                "to_entity_id": relation.to_entity_id,
                "relation_type": relation.relation_type
            }
        }
    except HTTPException as e:
        logger.error(f"MCP add memory relation failed with HTTP exception: {e.detail}")
        raise e
    except Exception as e:
        logger.error(f"MCP add memory relation failed: {e}")
        raise HTTPException(status_code=500, detail=str(e))


@router.get(
    "/mcp-tools/memory/search",
    tags=["mcp-tools"],
    operation_id="search_memory_tool",
)
async def mcp_search_memory(
    query: str,
    limit: int = 10,
    memory_service: MemoryService = Depends(get_memory_service)
):
    """MCP Tool: Search memory entities."""
    try:
        results = memory_service.search_memory_entities(query, limit=limit)

        return {
            "success": True,
            "results": [
                {
                    "id": r.id,
                    "type": r.type,
                    "name": r.name,
                    "description": r.description
                } for r in results
            ]
        }
    except Exception as e:
        logger.error(f"MCP search memory failed: {e}")
        raise HTTPException(status_code=500, detail=str(e))


@router.get(
    "/mcp-tools/memory/get-content",
    tags=["mcp-tools"],
    operation_id="get_memory_content_tool",
)
async def mcp_get_memory_content(
    entity_id: int,
    memory_service: MemoryService = Depends(get_memory_service),
):
    """MCP Tool: Retrieve memory entity content."""
    try:
        content = memory_service.get_file_content(entity_id)
        return {"success": True, "content": content}
    except HTTPException as e:
        logger.error(
            f"MCP get memory content failed with HTTP exception: {e.detail}"
        )
        raise e
    except Exception as e:
        logger.error(f"MCP get memory content failed: {e}")
        raise HTTPException(status_code=500, detail=str(e))


@router.get(
    "/mcp-tools/memory/get-metadata",
    tags=["mcp-tools"],
    operation_id="get_memory_metadata_tool",
)
async def mcp_get_memory_metadata(
    entity_id: int,
    memory_service: MemoryService = Depends(get_memory_service),
):
    """MCP Tool: Retrieve memory entity metadata."""
    try:
        metadata = memory_service.get_file_metadata(entity_id)
        return {"success": True, "metadata": metadata}
    except HTTPException as e:
        logger.error(
            f"MCP get memory metadata failed with HTTP exception: {e.detail}"
        )
        raise e
    except Exception as e:
        logger.error(f"MCP get memory metadata failed: {e}")
        raise HTTPException(status_code=500, detail=str(e))<|MERGE_RESOLUTION|>--- conflicted
+++ resolved
@@ -216,7 +216,6 @@
 
 
 @router.post(
-<<<<<<< HEAD
     "/mcp-tools/task/update",
     tags=["mcp-tools"],
     operation_id="update_task_tool",
@@ -252,7 +251,7 @@
                 "description": task.description,
                 "status": task.status,
                 "agent_id": task.agent_id,
-                "updated_at": task.updated_at.isoformat() if task.updated_at else None
+                "created_at": task.created_at.isoformat()
             }
         }
     except Exception as e:
@@ -270,10 +269,10 @@
     task_number: int,
     db: Session = Depends(get_db_session)
 ):
-    """MCP Tool: Delete a task."""
+    """MCP Tool: Delete an existing task."""
     try:
         task_service = TaskService(db)
-        task = task_service.delete_task(
+        task_service.delete_task(
             project_id=project_id,
             task_number=task_number
         )
@@ -282,23 +281,20 @@
             action="task_deleted",
             entity_type="task",
             entity_id=f"{project_id}-{task_number}",
-            changes=None
-        )
-
-        return {
-            "success": True,
-            "task": {
-                "project_id": task.project_id,
-                "task_number": task.task_number,
-                "title": task.title,
-                "description": task.description,
-                "status": task.status
-            }
+            changes={}
+        )
+
+        return {
+            "success": True,
+            "message": f"Task {project_id}-{task_number} deleted successfully"
         }
     except Exception as e:
         logger.error(f"MCP delete task failed: {e}")
-=======
-    "/mcp-tools/project/file/add",
+        raise HTTPException(status_code=500, detail=str(e))
+
+
+@router.post(
+    "/mcp-tools/project/add-file",
     tags=["mcp-tools"],
     operation_id="add_project_file_tool",
 )
@@ -307,18 +303,23 @@
     file_memory_entity_id: int,
     service: ProjectFileAssociationService = Depends(get_project_file_service),
 ):
-    """MCP Tool: Associate a file with a project."""
-    try:
-        association = service.associate_file_with_project(
-            project_id, file_memory_entity_id
-        )
-        return {
-            "success": True,
-            "association": {
-                "project_id": association.project_id,
-                "file_memory_entity_id": association.file_memory_entity_id,
-            },
-        }
+    """MCP Tool: Associate a file (memory entity) with a project."""
+    try:
+        project_file = service.add_project_file_association(
+            project_id=project_id,
+            file_memory_entity_id=file_memory_entity_id
+        )
+        audit_service = AuditLogService(service.db)
+        audit_service.log_action(
+            action="project_file_added",
+            entity_type="project_file",
+            entity_id=f"{project_id}-{file_memory_entity_id}",
+            changes={
+                "project_id": project_id,
+                "file_memory_entity_id": file_memory_entity_id
+            }
+        )
+        return {"success": True, "project_file_id": project_file.id}
     except Exception as e:
         logger.error(f"MCP add project file failed: {e}")
         raise HTTPException(status_code=500, detail=str(e))
@@ -337,16 +338,22 @@
 ):
     """MCP Tool: List files associated with a project."""
     try:
-        files = service.get_files_for_project(project_id, skip=skip, limit=limit)
-        return {
-            "success": True,
-            "files": [
+        project_files = service.get_project_file_associations(
+            project_id=project_id,
+            skip=skip,
+            limit=limit
+        )
+        return {
+            "success": True,
+            "project_files": [
                 {
-                    "project_id": f.project_id,
-                    "file_memory_entity_id": f.file_memory_entity_id,
+                    "id": pf.id,
+                    "project_id": pf.project_id,
+                    "file_memory_entity_id": pf.file_memory_entity_id,
+                    "created_at": pf.created_at.isoformat()
                 }
-                for f in files
-            ],
+                for pf in project_files
+            ]
         }
     except Exception as e:
         logger.error(f"MCP list project files failed: {e}")
@@ -354,7 +361,7 @@
 
 
 @router.post(
-    "/mcp-tools/project/file/remove",
+    "/mcp-tools/project/remove-file",
     tags=["mcp-tools"],
     operation_id="remove_project_file_tool",
 )
@@ -363,16 +370,25 @@
     file_memory_entity_id: int,
     service: ProjectFileAssociationService = Depends(get_project_file_service),
 ):
-    """MCP Tool: Remove a file association from a project."""
-    try:
-        result = service.disassociate_file_from_project(
-            project_id, file_memory_entity_id
-        )
-        success = bool(result)
-        return {"success": success}
+    """MCP Tool: Remove a file (memory entity) association from a project."""
+    try:
+        service.remove_project_file_association(
+            project_id=project_id,
+            file_memory_entity_id=file_memory_entity_id
+        )
+        audit_service = AuditLogService(service.db)
+        audit_service.log_action(
+            action="project_file_removed",
+            entity_type="project_file",
+            entity_id=f"{project_id}-{file_memory_entity_id}",
+            changes={
+                "project_id": project_id,
+                "file_memory_entity_id": file_memory_entity_id
+            }
+        )
+        return {"success": True, "message": "Project file association removed successfully"}
     except Exception as e:
         logger.error(f"MCP remove project file failed: {e}")
->>>>>>> d03393b8
         raise HTTPException(status_code=500, detail=str(e))
 
 
@@ -385,29 +401,17 @@
     entity_data: MemoryEntityCreate,
     memory_service: MemoryService = Depends(get_memory_service)
 ):
-    """MCP Tool: Add entity to knowledge graph."""
-    try:
-        entity = memory_service.create_memory_entity(entity=entity_data)
-        
-        if hasattr(entity_data, 'observations') and entity_data.observations:
-            for obs_content in entity_data.observations:
-                memory_service.add_observation_to_entity(
-                    entity_id=entity.id,
-                    observation=MemoryObservationCreate(content=obs_content, source="mcp_tool")
-                )
-
-        return {
-            "success": True,
-            "entity": {
-                "id": entity.id,
-                "name": entity.name,
-                "type": entity.type,
-                "description": entity.description
-            }
-        }
-    except HTTPException as e:
-        logger.error(f"MCP add memory entity failed with HTTP exception: {e.detail}")
-        raise e
+    """MCP Tool: Add a new memory entity."""
+    try:
+        entity = memory_service.create_memory_entity(entity_data)
+        audit_service = AuditLogService(memory_service.db)
+        audit_service.log_action(
+            action="memory_entity_added",
+            entity_type="memory_entity",
+            entity_id=entity.id,
+            changes=entity_data.model_dump(exclude_unset=True)
+        )
+        return {"success": True, "entity_id": entity.id}
     except Exception as e:
         logger.error(f"MCP add memory entity failed: {e}")
         raise HTTPException(status_code=500, detail=str(e))
@@ -425,24 +429,15 @@
 ):
     """MCP Tool: Update an existing memory entity."""
     try:
-        entity = memory_service.get_memory_entity_by_id(entity_id)
-        if not entity:
-            raise HTTPException(status_code=404, detail="Entity not found")
-
-        updated_entity = memory_service.update_memory_entity(
-            entity_id=entity_id,
-            update=entity_update
-        )
-
-        return {
-            "success": True,
-            "entity": {
-                "id": updated_entity.id,
-                "name": updated_entity.name,
-                "type": updated_entity.type,
-                "description": updated_entity.description
-            }
-        }
+        entity = memory_service.update_memory_entity(entity_id, entity_update)
+        audit_service = AuditLogService(memory_service.db)
+        audit_service.log_action(
+            action="memory_entity_updated",
+            entity_type="memory_entity",
+            entity_id=entity.id,
+            changes=entity_update.model_dump(exclude_unset=True)
+        )
+        return {"success": True, "entity_id": entity.id}
     except Exception as e:
         logger.error(f"MCP update memory entity failed: {e}")
         raise HTTPException(status_code=500, detail=str(e))
@@ -458,25 +453,17 @@
     observation_data: MemoryObservationCreate,
     memory_service: MemoryService = Depends(get_memory_service)
 ):
-    """MCP Tool: Add observation to entity."""
-    try:
-        entity = memory_service.get_memory_entity_by_id(entity_id)
-        if not entity:
-            raise HTTPException(status_code=404, detail="Entity not found")
-
-        observation = memory_service.add_observation_to_entity(
-            entity_id=entity_id,
-            observation=observation_data
-        )
-
-        return {
-            "success": True,
-            "observation": {
-                "id": observation.id,
-                "content": observation.content,
-                "source": observation.source
-            }
-        }
+    """MCP Tool: Add an observation to a memory entity."""
+    try:
+        observation = memory_service.create_memory_observation(entity_id, observation_data)
+        audit_service = AuditLogService(memory_service.db)
+        audit_service.log_action(
+            action="memory_observation_added",
+            entity_type="memory_observation",
+            entity_id=observation.id,
+            changes=observation_data.model_dump(exclude_unset=True)
+        )
+        return {"success": True, "observation_id": observation.id}
     except Exception as e:
         logger.error(f"MCP add memory observation failed: {e}")
         raise HTTPException(status_code=500, detail=str(e))
@@ -491,28 +478,17 @@
     relation_data: MemoryRelationCreate,
     memory_service: MemoryService = Depends(get_memory_service)
 ):
-    """MCP Tool: Add relation to knowledge graph."""
-    try:
-        from_entity = memory_service.get_memory_entity_by_id(relation_data.from_entity_id)
-        to_entity = memory_service.get_memory_entity_by_id(relation_data.to_entity_id)
-
-        if not from_entity or not to_entity:
-            raise HTTPException(status_code=404, detail="One or both entities not found")
-
-        relation = memory_service.create_memory_relation(relation=relation_data)
-
-        return {
-            "success": True,
-            "relation": {
-                "id": relation.id,
-                "from_entity_id": relation.from_entity_id,
-                "to_entity_id": relation.to_entity_id,
-                "relation_type": relation.relation_type
-            }
-        }
-    except HTTPException as e:
-        logger.error(f"MCP add memory relation failed with HTTP exception: {e.detail}")
-        raise e
+    """MCP Tool: Add a relation between memory entities."""
+    try:
+        relation = memory_service.create_memory_relation(relation_data)
+        audit_service = AuditLogService(memory_service.db)
+        audit_service.log_action(
+            action="memory_relation_added",
+            entity_type="memory_relation",
+            entity_id=relation.id,
+            changes=relation_data.model_dump(exclude_unset=True)
+        )
+        return {"success": True, "relation_id": relation.id}
     except Exception as e:
         logger.error(f"MCP add memory relation failed: {e}")
         raise HTTPException(status_code=500, detail=str(e))
@@ -528,21 +504,10 @@
     limit: int = 10,
     memory_service: MemoryService = Depends(get_memory_service)
 ):
-    """MCP Tool: Search memory entities."""
-    try:
-        results = memory_service.search_memory_entities(query, limit=limit)
-
-        return {
-            "success": True,
-            "results": [
-                {
-                    "id": r.id,
-                    "type": r.type,
-                    "name": r.name,
-                    "description": r.description
-                } for r in results
-            ]
-        }
+    """MCP Tool: Search memory entities by content."""
+    try:
+        results = memory_service.search_memory_entities(query, limit)
+        return {"success": True, "results": results}
     except Exception as e:
         logger.error(f"MCP search memory failed: {e}")
         raise HTTPException(status_code=500, detail=str(e))
@@ -557,15 +522,12 @@
     entity_id: int,
     memory_service: MemoryService = Depends(get_memory_service),
 ):
-    """MCP Tool: Retrieve memory entity content."""
-    try:
-        content = memory_service.get_file_content(entity_id)
+    """MCP Tool: Retrieve content of a memory entity by ID."""
+    try:
+        content = memory_service.get_memory_entity_content(entity_id)
+        if content is None:
+            raise HTTPException(status_code=404, detail="Memory entity content not found")
         return {"success": True, "content": content}
-    except HTTPException as e:
-        logger.error(
-            f"MCP get memory content failed with HTTP exception: {e.detail}"
-        )
-        raise e
     except Exception as e:
         logger.error(f"MCP get memory content failed: {e}")
         raise HTTPException(status_code=500, detail=str(e))
@@ -580,15 +542,36 @@
     entity_id: int,
     memory_service: MemoryService = Depends(get_memory_service),
 ):
-    """MCP Tool: Retrieve memory entity metadata."""
-    try:
-        metadata = memory_service.get_file_metadata(entity_id)
+    """MCP Tool: Retrieve metadata of a memory entity by ID."""
+    try:
+        metadata = memory_service.get_memory_entity_metadata(entity_id)
+        if metadata is None:
+            raise HTTPException(status_code=404, detail="Memory entity metadata not found")
         return {"success": True, "metadata": metadata}
-    except HTTPException as e:
-        logger.error(
-            f"MCP get memory metadata failed with HTTP exception: {e.detail}"
-        )
-        raise e
     except Exception as e:
         logger.error(f"MCP get memory metadata failed: {e}")
+        raise HTTPException(status_code=500, detail=str(e))
+
+
+@router.get(
+    "/mcp-tools/list",
+    tags=["mcp-tools"],
+    operation_id="list_mcp_tools_tool",
+)
+async def mcp_list_tools():
+    """MCP Tool: List all available MCP tools."""
+    try:
+        tool_list = []
+        for route in router.routes:
+            if hasattr(route, "operation_id") and route.operation_id.endswith("_tool"):
+                tool_info = {
+                    "name": route.operation_id,
+                    "path": route.path,
+                    "method": list(route.methods)[0] if route.methods else "GET",
+                    "description": route.summary or route.description or "No description available"
+                }
+                tool_list.append(tool_info)
+        return {"success": True, "tools": tool_list}
+    except Exception as e:
+        logger.error(f"MCP list tools failed: {e}")
         raise HTTPException(status_code=500, detail=str(e))